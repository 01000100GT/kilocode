import * as vscode from "vscode"

import type {
	GroupOptions,
	GroupEntry,
	ModeConfig,
	CustomModePrompts,
	ExperimentId,
	ToolGroup,
	PromptComponent,
} from "@roo-code/types"

import { addCustomInstructions } from "../core/prompts/sections/custom-instructions"

import { EXPERIMENT_IDS } from "./experiments"
import { TOOL_GROUPS, ALWAYS_AVAILABLE_TOOLS } from "./tools"

export type Mode = string

// Helper to extract group name regardless of format
export function getGroupName(group: GroupEntry): ToolGroup {
	if (typeof group === "string") {
		return group
	}

	return group[0]
}

// Helper to get group options if they exist
function getGroupOptions(group: GroupEntry): GroupOptions | undefined {
	return Array.isArray(group) ? group[1] : undefined
}

// Helper to check if a file path matches a regex pattern
export function doesFileMatchRegex(filePath: string, pattern: string): boolean {
	try {
		const regex = new RegExp(pattern)
		return regex.test(filePath)
	} catch (error) {
		console.error(`Invalid regex pattern: ${pattern}`, error)
		return false
	}
}

// Helper to get all tools for a mode
export function getToolsForMode(groups: readonly GroupEntry[]): string[] {
	const tools = new Set<string>()

	// Add tools from each group
	groups.forEach((group) => {
		const groupName = getGroupName(group)
		const groupConfig = TOOL_GROUPS[groupName]
		groupConfig.tools.forEach((tool: string) => tools.add(tool))
	})

	// Always add required tools
	ALWAYS_AVAILABLE_TOOLS.forEach((tool) => tools.add(tool))

	return Array.from(tools)
}

// Main modes configuration as an ordered array
export const modes: readonly ModeConfig[] = [
	{
		slug: "code",
		// kilocode_change start
		name: "Code",
		iconName: "codicon-code",
		// kilocode_change end
		roleDefinition:
<<<<<<< HEAD
			"You are Kilo Code, a highly skilled software engineer with extensive knowledge in many programming languages, frameworks, design patterns, and best practices.",
=======
			"You are Roo, a highly skilled software engineer with extensive knowledge in many programming languages, frameworks, design patterns, and best practices.",
		whenToUse:
			"Use this mode when you need to write, modify, or refactor code. Ideal for implementing features, fixing bugs, creating new files, or making code improvements across any programming language or framework.",
>>>>>>> 23bbad04
		groups: ["read", "edit", "browser", "command", "mcp"],
	},
	{
		slug: "architect",
		// kilocode_change start
		name: "Architect",
		iconName: "codicon-type-hierarchy-sub",
		// kilocode_change end
		roleDefinition:
<<<<<<< HEAD
			"You are Kilo Code, an experienced technical leader who is inquisitive and an excellent planner. Your goal is to gather information and get context to create a detailed plan for accomplishing the user's task, which the user will review and approve before they switch into another mode to implement the solution.",
=======
			"You are Roo, an experienced technical leader who is inquisitive and an excellent planner. Your goal is to gather information and get context to create a detailed plan for accomplishing the user's task, which the user will review and approve before they switch into another mode to implement the solution.",
		whenToUse:
			"Use this mode when you need to plan, design, or strategize before implementation. Perfect for breaking down complex problems, creating technical specifications, designing system architecture, or brainstorming solutions before coding.",
>>>>>>> 23bbad04
		groups: ["read", ["edit", { fileRegex: "\\.md$", description: "Markdown files only" }], "browser", "mcp"],
		customInstructions:
			"1. Do some information gathering (for example using read_file or search_files) to get more context about the task.\n\n2. You should also ask the user clarifying questions to get a better understanding of the task.\n\n3. Once you've gained more context about the user's request, you should create a detailed plan for how to accomplish the task. Include Mermaid diagrams if they help make your plan clearer.\n\n4. Ask the user if they are pleased with this plan, or if they would like to make any changes. Think of this as a brainstorming session where you can discuss the task and plan the best way to accomplish it.\n\n5. Once the user confirms the plan, ask them if they'd like you to write it to a markdown file.\n\n6. Use the switch_mode tool to request that the user switch to another mode to implement the solution.",
	},
	{
		slug: "ask",
		// kilocode_change start
		name: "Ask",
		iconName: "codicon-question",
		// kilocode_change end
		roleDefinition:
<<<<<<< HEAD
			"You are Kilo Code, a knowledgeable technical assistant focused on answering questions and providing information about software development, technology, and related topics.",
=======
			"You are Roo, a knowledgeable technical assistant focused on answering questions and providing information about software development, technology, and related topics.",
		whenToUse:
			"Use this mode when you need explanations, documentation, or answers to technical questions. Best for understanding concepts, analyzing existing code, getting recommendations, or learning about technologies without making changes.",
>>>>>>> 23bbad04
		groups: ["read", "browser", "mcp"],
		customInstructions:
			"You can analyze code, explain concepts, and access external resources. Always answer the user's questions thoroughly, and do not switch to implementing code unless explicitly requested by the user. Include Mermaid diagrams when they clarify your response.",
	},
	{
		slug: "debug",
		// kilocode_change start
		name: "Debug",
		iconName: "codicon-bug",
		// kilocode_change end
		roleDefinition:
<<<<<<< HEAD
			"You are Kilo Code, an expert software debugger specializing in systematic problem diagnosis and resolution.",
=======
			"You are Roo, an expert software debugger specializing in systematic problem diagnosis and resolution.",
		whenToUse:
			"Use this mode when you're troubleshooting issues, investigating errors, or diagnosing problems. Specialized in systematic debugging, adding logging, analyzing stack traces, and identifying root causes before applying fixes.",
>>>>>>> 23bbad04
		groups: ["read", "edit", "browser", "command", "mcp"],
		customInstructions:
			"Reflect on 5-7 different possible sources of the problem, distill those down to 1-2 most likely sources, and then add logs to validate your assumptions. Explicitly ask the user to confirm the diagnosis before fixing the problem.",
	},
	{
		slug: "orchestrator",
		// kilocode_change start
		name: "Orchestrator",
		iconName: "codicon-run-all",
		// kilocode_change end
		roleDefinition:
<<<<<<< HEAD
			"You are Kilo Code, a strategic workflow orchestrator who coordinates complex tasks by delegating them to appropriate specialized modes. You have a comprehensive understanding of each mode's capabilities and limitations, allowing you to effectively break down complex problems into discrete tasks that can be solved by different specialists.",
=======
			"You are Roo, a strategic workflow orchestrator who coordinates complex tasks by delegating them to appropriate specialized modes. You have a comprehensive understanding of each mode's capabilities and limitations, allowing you to effectively break down complex problems into discrete tasks that can be solved by different specialists.",
		whenToUse:
			"Use this mode for complex, multi-step projects that require coordination across different specialties. Ideal when you need to break down large tasks into subtasks, manage workflows, or coordinate work that spans multiple domains or expertise areas.",
>>>>>>> 23bbad04
		groups: [],
		customInstructions:
			"Your role is to coordinate complex workflows by delegating tasks to specialized modes. As an orchestrator, you should:\n\n1. When given a complex task, break it down into logical subtasks that can be delegated to appropriate specialized modes.\n\n2. For each subtask, use the `new_task` tool to delegate. Choose the most appropriate mode for the subtask's specific goal and provide comprehensive instructions in the `message` parameter. These instructions must include:\n    *   All necessary context from the parent task or previous subtasks required to complete the work.\n    *   A clearly defined scope, specifying exactly what the subtask should accomplish.\n    *   An explicit statement that the subtask should *only* perform the work outlined in these instructions and not deviate.\n    *   An instruction for the subtask to signal completion by using the `attempt_completion` tool, providing a concise yet thorough summary of the outcome in the `result` parameter, keeping in mind that this summary will be the source of truth used to keep track of what was completed on this project.\n    *   A statement that these specific instructions supersede any conflicting general instructions the subtask's mode might have.\n\n3. Track and manage the progress of all subtasks. When a subtask is completed, analyze its results and determine the next steps.\n\n4. Help the user understand how the different subtasks fit together in the overall workflow. Provide clear reasoning about why you're delegating specific tasks to specific modes.\n\n5. When all subtasks are completed, synthesize the results and provide a comprehensive overview of what was accomplished.\n\n6. Ask clarifying questions when necessary to better understand how to break down complex tasks effectively.\n\n7. Suggest improvements to the workflow based on the results of completed subtasks.\n\nUse subtasks to maintain clarity. If a request significantly shifts focus or requires a different expertise (mode), consider creating a subtask rather than overloading the current one.",
	},
] as const

// Export the default mode slug
export const defaultModeSlug = modes[0].slug

// Helper functions
export function getModeBySlug(slug: string, customModes?: ModeConfig[]): ModeConfig | undefined {
	// Check custom modes first
	const customMode = customModes?.find((mode) => mode.slug === slug)
	if (customMode) {
		return customMode
	}
	// Then check built-in modes
	return modes.find((mode) => mode.slug === slug)
}

export function getModeConfig(slug: string, customModes?: ModeConfig[]): ModeConfig {
	const mode = getModeBySlug(slug, customModes)
	if (!mode) {
		throw new Error(`No mode found for slug: ${slug}`)
	}
	return mode
}

// Get all available modes, with custom modes overriding built-in modes
export function getAllModes(customModes?: ModeConfig[]): ModeConfig[] {
	if (!customModes?.length) {
		return [...modes]
	}

	// Start with built-in modes
	const allModes = [...modes]

	// Process custom modes
	customModes.forEach((customMode) => {
		const index = allModes.findIndex((mode) => mode.slug === customMode.slug)
		if (index !== -1) {
			// Override existing mode
			allModes[index] = customMode
		} else {
			// Add new mode
			allModes.push(customMode)
		}
	})

	return allModes
}

// Check if a mode is custom or an override
export function isCustomMode(slug: string, customModes?: ModeConfig[]): boolean {
	return !!customModes?.some((mode) => mode.slug === slug)
}

/**
 * Find a mode by its slug, don't fall back to built-in modes
 */
export function findModeBySlug(slug: string, modes: readonly ModeConfig[] | undefined): ModeConfig | undefined {
	return modes?.find((mode) => mode.slug === slug)
}

/**
 * Get the mode selection based on the provided mode slug, prompt component, and custom modes.
 * If a custom mode is found, it takes precedence over the built-in modes.
 * If no custom mode is found, the built-in mode is used.
 * If neither is found, the default mode is used.
 */
export function getModeSelection(mode: string, promptComponent?: PromptComponent, customModes?: ModeConfig[]) {
	const customMode = findModeBySlug(mode, customModes)
	const builtInMode = findModeBySlug(mode, modes)

	const modeToUse = customMode || promptComponent || builtInMode

	const roleDefinition = modeToUse?.roleDefinition || ""
	const baseInstructions = modeToUse?.customInstructions || ""

	return {
		roleDefinition,
		baseInstructions,
	}
}

// Custom error class for file restrictions
export class FileRestrictionError extends Error {
	constructor(mode: string, pattern: string, description: string | undefined, filePath: string) {
		super(
			`This mode (${mode}) can only edit files matching pattern: ${pattern}${description ? ` (${description})` : ""}. Got: ${filePath}`,
		)
		this.name = "FileRestrictionError"
	}
}

export function isToolAllowedForMode(
	tool: string,
	modeSlug: string,
	customModes: ModeConfig[],
	toolRequirements?: Record<string, boolean>,
	toolParams?: Record<string, any>, // All tool parameters
	experiments?: Record<string, boolean>,
): boolean {
	// Always allow these tools
	if (ALWAYS_AVAILABLE_TOOLS.includes(tool as any)) {
		return true
	}
	if (experiments && Object.values(EXPERIMENT_IDS).includes(tool as ExperimentId)) {
		if (!experiments[tool]) {
			return false
		}
	}

	// Check tool requirements if any exist
	if (toolRequirements && typeof toolRequirements === "object") {
		if (tool in toolRequirements && !toolRequirements[tool]) {
			return false
		}
	} else if (toolRequirements === false) {
		// If toolRequirements is a boolean false, all tools are disabled
		return false
	}

	const mode = getModeBySlug(modeSlug, customModes)
	if (!mode) {
		return false
	}

	// Check if tool is in any of the mode's groups and respects any group options
	for (const group of mode.groups) {
		const groupName = getGroupName(group)
		const options = getGroupOptions(group)

		const groupConfig = TOOL_GROUPS[groupName]

		// If the tool isn't in this group's tools, continue to next group
		if (!groupConfig.tools.includes(tool)) {
			continue
		}

		// If there are no options, allow the tool
		if (!options) {
			return true
		}

		// For the edit group, check file regex if specified
		if (groupName === "edit" && options.fileRegex) {
			const filePath = toolParams?.path
			if (
				filePath &&
				(toolParams.diff || toolParams.content || toolParams.operations) &&
				!doesFileMatchRegex(filePath, options.fileRegex)
			) {
				throw new FileRestrictionError(mode.name, options.fileRegex, options.description, filePath)
			}
		}

		return true
	}

	return false
}

// Create the mode-specific default prompts
export const defaultPrompts: Readonly<CustomModePrompts> = Object.freeze(
	Object.fromEntries(
		modes.map((mode) => [
			mode.slug,
			{
				roleDefinition: mode.roleDefinition,
				whenToUse: mode.whenToUse,
				customInstructions: mode.customInstructions,
			},
		]),
	),
)

// Helper function to get all modes with their prompt overrides from extension state
export async function getAllModesWithPrompts(context: vscode.ExtensionContext): Promise<ModeConfig[]> {
	const customModes = (await context.globalState.get<ModeConfig[]>("customModes")) || []
	const customModePrompts = (await context.globalState.get<CustomModePrompts>("customModePrompts")) || {}

	const allModes = getAllModes(customModes)
	return allModes.map((mode) => ({
		...mode,
		roleDefinition: customModePrompts[mode.slug]?.roleDefinition ?? mode.roleDefinition,
		whenToUse: customModePrompts[mode.slug]?.whenToUse ?? mode.whenToUse,
		customInstructions: customModePrompts[mode.slug]?.customInstructions ?? mode.customInstructions,
	}))
}

// Helper function to get complete mode details with all overrides
export async function getFullModeDetails(
	modeSlug: string,
	customModes?: ModeConfig[],
	customModePrompts?: CustomModePrompts,
	options?: {
		cwd?: string
		globalCustomInstructions?: string
		language?: string
	},
): Promise<ModeConfig> {
	// First get the base mode config from custom modes or built-in modes
	const baseMode = getModeBySlug(modeSlug, customModes) || modes.find((m) => m.slug === modeSlug) || modes[0]

	// Check for any prompt component overrides
	const promptComponent = customModePrompts?.[modeSlug]

	// Get the base custom instructions
	const baseCustomInstructions = promptComponent?.customInstructions || baseMode.customInstructions || ""
	const baseWhenToUse = promptComponent?.whenToUse || baseMode.whenToUse || ""

	// If we have cwd, load and combine all custom instructions
	let fullCustomInstructions = baseCustomInstructions
	if (options?.cwd) {
		fullCustomInstructions = await addCustomInstructions(
			baseCustomInstructions,
			options.globalCustomInstructions || "",
			options.cwd,
			modeSlug,
			{ language: options.language },
		)
	}

	// Return mode with any overrides applied
	return {
		...baseMode,
		roleDefinition: promptComponent?.roleDefinition || baseMode.roleDefinition,
		whenToUse: baseWhenToUse,
		customInstructions: fullCustomInstructions,
	}
}

// Helper function to safely get role definition
export function getRoleDefinition(modeSlug: string, customModes?: ModeConfig[]): string {
	const mode = getModeBySlug(modeSlug, customModes)
	if (!mode) {
		console.warn(`No mode found for slug: ${modeSlug}`)
		return ""
	}
	return mode.roleDefinition
}

// Helper function to safely get whenToUse
export function getWhenToUse(modeSlug: string, customModes?: ModeConfig[]): string {
	const mode = getModeBySlug(modeSlug, customModes)
	if (!mode) {
		console.warn(`No mode found for slug: ${modeSlug}`)
		return ""
	}
	return mode.whenToUse ?? ""
}

// Helper function to safely get custom instructions
export function getCustomInstructions(modeSlug: string, customModes?: ModeConfig[]): string {
	const mode = getModeBySlug(modeSlug, customModes)
	if (!mode) {
		console.warn(`No mode found for slug: ${modeSlug}`)
		return ""
	}
	return mode.customInstructions ?? ""
}<|MERGE_RESOLUTION|>--- conflicted
+++ resolved
@@ -68,13 +68,9 @@
 		iconName: "codicon-code",
 		// kilocode_change end
 		roleDefinition:
-<<<<<<< HEAD
 			"You are Kilo Code, a highly skilled software engineer with extensive knowledge in many programming languages, frameworks, design patterns, and best practices.",
-=======
-			"You are Roo, a highly skilled software engineer with extensive knowledge in many programming languages, frameworks, design patterns, and best practices.",
 		whenToUse:
 			"Use this mode when you need to write, modify, or refactor code. Ideal for implementing features, fixing bugs, creating new files, or making code improvements across any programming language or framework.",
->>>>>>> 23bbad04
 		groups: ["read", "edit", "browser", "command", "mcp"],
 	},
 	{
@@ -84,13 +80,9 @@
 		iconName: "codicon-type-hierarchy-sub",
 		// kilocode_change end
 		roleDefinition:
-<<<<<<< HEAD
 			"You are Kilo Code, an experienced technical leader who is inquisitive and an excellent planner. Your goal is to gather information and get context to create a detailed plan for accomplishing the user's task, which the user will review and approve before they switch into another mode to implement the solution.",
-=======
-			"You are Roo, an experienced technical leader who is inquisitive and an excellent planner. Your goal is to gather information and get context to create a detailed plan for accomplishing the user's task, which the user will review and approve before they switch into another mode to implement the solution.",
 		whenToUse:
 			"Use this mode when you need to plan, design, or strategize before implementation. Perfect for breaking down complex problems, creating technical specifications, designing system architecture, or brainstorming solutions before coding.",
->>>>>>> 23bbad04
 		groups: ["read", ["edit", { fileRegex: "\\.md$", description: "Markdown files only" }], "browser", "mcp"],
 		customInstructions:
 			"1. Do some information gathering (for example using read_file or search_files) to get more context about the task.\n\n2. You should also ask the user clarifying questions to get a better understanding of the task.\n\n3. Once you've gained more context about the user's request, you should create a detailed plan for how to accomplish the task. Include Mermaid diagrams if they help make your plan clearer.\n\n4. Ask the user if they are pleased with this plan, or if they would like to make any changes. Think of this as a brainstorming session where you can discuss the task and plan the best way to accomplish it.\n\n5. Once the user confirms the plan, ask them if they'd like you to write it to a markdown file.\n\n6. Use the switch_mode tool to request that the user switch to another mode to implement the solution.",
@@ -102,13 +94,9 @@
 		iconName: "codicon-question",
 		// kilocode_change end
 		roleDefinition:
-<<<<<<< HEAD
 			"You are Kilo Code, a knowledgeable technical assistant focused on answering questions and providing information about software development, technology, and related topics.",
-=======
-			"You are Roo, a knowledgeable technical assistant focused on answering questions and providing information about software development, technology, and related topics.",
 		whenToUse:
 			"Use this mode when you need explanations, documentation, or answers to technical questions. Best for understanding concepts, analyzing existing code, getting recommendations, or learning about technologies without making changes.",
->>>>>>> 23bbad04
 		groups: ["read", "browser", "mcp"],
 		customInstructions:
 			"You can analyze code, explain concepts, and access external resources. Always answer the user's questions thoroughly, and do not switch to implementing code unless explicitly requested by the user. Include Mermaid diagrams when they clarify your response.",
@@ -120,13 +108,9 @@
 		iconName: "codicon-bug",
 		// kilocode_change end
 		roleDefinition:
-<<<<<<< HEAD
 			"You are Kilo Code, an expert software debugger specializing in systematic problem diagnosis and resolution.",
-=======
-			"You are Roo, an expert software debugger specializing in systematic problem diagnosis and resolution.",
-		whenToUse:
-			"Use this mode when you're troubleshooting issues, investigating errors, or diagnosing problems. Specialized in systematic debugging, adding logging, analyzing stack traces, and identifying root causes before applying fixes.",
->>>>>>> 23bbad04
+		whenToUse:
+			"Use this mode when you're troubleshooting issues, investigating errors, or diagnosing problems. Specialized in systematic debugging, adding logging, analyzing stack traces, and identifying Kilot causes before applying fixes.",
 		groups: ["read", "edit", "browser", "command", "mcp"],
 		customInstructions:
 			"Reflect on 5-7 different possible sources of the problem, distill those down to 1-2 most likely sources, and then add logs to validate your assumptions. Explicitly ask the user to confirm the diagnosis before fixing the problem.",
@@ -138,13 +122,9 @@
 		iconName: "codicon-run-all",
 		// kilocode_change end
 		roleDefinition:
-<<<<<<< HEAD
 			"You are Kilo Code, a strategic workflow orchestrator who coordinates complex tasks by delegating them to appropriate specialized modes. You have a comprehensive understanding of each mode's capabilities and limitations, allowing you to effectively break down complex problems into discrete tasks that can be solved by different specialists.",
-=======
-			"You are Roo, a strategic workflow orchestrator who coordinates complex tasks by delegating them to appropriate specialized modes. You have a comprehensive understanding of each mode's capabilities and limitations, allowing you to effectively break down complex problems into discrete tasks that can be solved by different specialists.",
 		whenToUse:
 			"Use this mode for complex, multi-step projects that require coordination across different specialties. Ideal when you need to break down large tasks into subtasks, manage workflows, or coordinate work that spans multiple domains or expertise areas.",
->>>>>>> 23bbad04
 		groups: [],
 		customInstructions:
 			"Your role is to coordinate complex workflows by delegating tasks to specialized modes. As an orchestrator, you should:\n\n1. When given a complex task, break it down into logical subtasks that can be delegated to appropriate specialized modes.\n\n2. For each subtask, use the `new_task` tool to delegate. Choose the most appropriate mode for the subtask's specific goal and provide comprehensive instructions in the `message` parameter. These instructions must include:\n    *   All necessary context from the parent task or previous subtasks required to complete the work.\n    *   A clearly defined scope, specifying exactly what the subtask should accomplish.\n    *   An explicit statement that the subtask should *only* perform the work outlined in these instructions and not deviate.\n    *   An instruction for the subtask to signal completion by using the `attempt_completion` tool, providing a concise yet thorough summary of the outcome in the `result` parameter, keeping in mind that this summary will be the source of truth used to keep track of what was completed on this project.\n    *   A statement that these specific instructions supersede any conflicting general instructions the subtask's mode might have.\n\n3. Track and manage the progress of all subtasks. When a subtask is completed, analyze its results and determine the next steps.\n\n4. Help the user understand how the different subtasks fit together in the overall workflow. Provide clear reasoning about why you're delegating specific tasks to specific modes.\n\n5. When all subtasks are completed, synthesize the results and provide a comprehensive overview of what was accomplished.\n\n6. Ask clarifying questions when necessary to better understand how to break down complex tasks effectively.\n\n7. Suggest improvements to the workflow based on the results of completed subtasks.\n\nUse subtasks to maintain clarity. If a request significantly shifts focus or requires a different expertise (mode), consider creating a subtask rather than overloading the current one.",
