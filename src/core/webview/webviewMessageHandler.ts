--- conflicted
+++ resolved
@@ -1385,7 +1385,6 @@
 			break
 		}
 
-<<<<<<< HEAD
 		case "toggleWorkflow": {
 			const { workflowPath, enabled } = message
 			if (workflowPath && typeof enabled === "boolean") {
@@ -1400,11 +1399,10 @@
 			}
 			break
 		}
-=======
+
 		case "reportBug":
 			provider.getCurrentCline()?.handleWebviewAskResponse("yesButtonClicked")
 			break
->>>>>>> 10eb85ef
 		// end kilocode_change
 	}
 }