--- conflicted
+++ resolved
@@ -4,11 +4,7 @@
 import mammoth from "mammoth"
 import fs from "fs/promises"
 import { isBinaryFile } from "isbinaryfile"
-<<<<<<< HEAD
-import { extractTextFromXLSX } from "./extract-text-from-xlsx" // kilocode_change
-=======
 import { extractTextFromXLSX } from "./extract-text-from-xlsx"
->>>>>>> 6ca706b0
 
 async function extractTextFromPDF(filePath: string): Promise<string> {
 	const dataBuffer = await fs.readFile(filePath)
@@ -42,11 +38,7 @@
 	".pdf": extractTextFromPDF,
 	".docx": extractTextFromDOCX,
 	".ipynb": extractTextFromIPYNB,
-<<<<<<< HEAD
-	".xlsx": extractTextFromXLSX, // kilocode_change
-=======
 	".xlsx": extractTextFromXLSX,
->>>>>>> 6ca706b0
 } as const
 
 /**
