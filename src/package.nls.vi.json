{
	"extension.displayName": "Kilo Code AI Agent (Cline / Roo features combined)",
	"extension.description": "Trợ lý mã hóa AI nguồn mở để lập kế hoạch, xây dựng và sửa mã.",
	"command.newTask.title": "Tác Vụ Mới",
	"command.explainCode.title": "Giải Thích Mã",
	"command.fixCode.title": "Sửa Mã",
	"command.improveCode.title": "Cải Thiện Mã",
	"command.addToContext.title": "Thêm vào Ngữ Cảnh",
	"command.openInNewTab.title": "Mở trong Tab Mới",
	"command.focusInput.title": "Tập Trung vào Trường Nhập",
	"command.setCustomStoragePath.title": "Đặt Đường Dẫn Lưu Trữ Tùy Chỉnh",
	"command.importSettings.title": "Nhập Cài Đặt",
	"command.terminal.addToContext.title": "Thêm Nội Dung Terminal vào Ngữ Cảnh",
	"command.terminal.fixCommand.title": "Sửa Lệnh Này",
	"command.terminal.explainCommand.title": "Giải Thích Lệnh Này",
	"command.acceptInput.title": "Chấp Nhận Đầu Vào/Gợi Ý",
	"command.generateCommitMessage.title": "Tạo Thông Điệp Commit với Kilo",
	"views.activitybar.title": "Kilo Code",
	"views.contextMenu.label": "Kilo Code",
	"views.terminalMenu.label": "Kilo Code",
	"views.sidebar.name": "Kilo Code",
	"command.mcpServers.title": "Máy Chủ MCP",
	"command.prompts.title": "Chế Độ",
	"command.history.title": "Lịch Sử",
	"command.marketplace.title": "Marketplace",
	"command.openInEditor.title": "Mở trong Trình Soạn Thảo",
	"command.settings.title": "Cài Đặt",
	"command.documentation.title": "Tài Liệu",
	"command.profile.title": "Hồ sơ",
	"configuration.title": "Kilo Code",
	"commands.allowedCommands.description": "Các lệnh có thể được thực thi tự động khi 'Luôn phê duyệt các thao tác thực thi' được bật",
	"settings.vsCodeLmModelSelector.description": "Cài đặt cho API mô hình ngôn ngữ VSCode",
	"settings.vsCodeLmModelSelector.vendor.description": "Nhà cung cấp mô hình ngôn ngữ (ví dụ: copilot)",
	"settings.vsCodeLmModelSelector.family.description": "Họ mô hình ngôn ngữ (ví dụ: gpt-4)",
<<<<<<< HEAD
	"settings.customStoragePath.description": "Đường dẫn lưu trữ tùy chỉnh. Để trống để sử dụng vị trí mặc định. Hỗ trợ đường dẫn tuyệt đối (ví dụ: 'D:\\KiloCodeStorage')",
	"settings.enableCodeActions.description": "Bật sửa lỗi nhanh Kilo Code."
=======
	"settings.customStoragePath.description": "Đường dẫn lưu trữ tùy chỉnh. Để trống để sử dụng vị trí mặc định. Hỗ trợ đường dẫn tuyệt đối (ví dụ: 'D:\\RooCodeStorage')",
	"settings.enableCodeActions.description": "Bật sửa lỗi nhanh Roo Code.",
	"settings.autoImportSettingsPath.description": "Đường dẫn đến tệp cấu hình RooCode để tự động nhập khi khởi động tiện ích mở rộng. Hỗ trợ đường dẫn tuyệt đối và đường dẫn tương đối đến thư mục chính (ví dụ: '~/Documents/roo-code-settings.json'). Để trống để tắt tính năng tự động nhập."
>>>>>>> ed536a98
}<|MERGE_RESOLUTION|>--- conflicted
+++ resolved
@@ -32,12 +32,7 @@
 	"settings.vsCodeLmModelSelector.description": "Cài đặt cho API mô hình ngôn ngữ VSCode",
 	"settings.vsCodeLmModelSelector.vendor.description": "Nhà cung cấp mô hình ngôn ngữ (ví dụ: copilot)",
 	"settings.vsCodeLmModelSelector.family.description": "Họ mô hình ngôn ngữ (ví dụ: gpt-4)",
-<<<<<<< HEAD
 	"settings.customStoragePath.description": "Đường dẫn lưu trữ tùy chỉnh. Để trống để sử dụng vị trí mặc định. Hỗ trợ đường dẫn tuyệt đối (ví dụ: 'D:\\KiloCodeStorage')",
-	"settings.enableCodeActions.description": "Bật sửa lỗi nhanh Kilo Code."
-=======
-	"settings.customStoragePath.description": "Đường dẫn lưu trữ tùy chỉnh. Để trống để sử dụng vị trí mặc định. Hỗ trợ đường dẫn tuyệt đối (ví dụ: 'D:\\RooCodeStorage')",
-	"settings.enableCodeActions.description": "Bật sửa lỗi nhanh Roo Code.",
-	"settings.autoImportSettingsPath.description": "Đường dẫn đến tệp cấu hình RooCode để tự động nhập khi khởi động tiện ích mở rộng. Hỗ trợ đường dẫn tuyệt đối và đường dẫn tương đối đến thư mục chính (ví dụ: '~/Documents/roo-code-settings.json'). Để trống để tắt tính năng tự động nhập."
->>>>>>> ed536a98
+	"settings.enableCodeActions.description": "Bật sửa lỗi nhanh Kilo Code.",
+	"settings.autoImportSettingsPath.description": "Đường dẫn đến tệp cấu hình RooCode để tự động nhập khi khởi động tiện ích mở rộng. Hỗ trợ đường dẫn tuyệt đối và đường dẫn tương đối đến thư mục chính (ví dụ: '~/Documents/kilo-code-settings.json'). Để trống để tắt tính năng tự động nhập."
 }