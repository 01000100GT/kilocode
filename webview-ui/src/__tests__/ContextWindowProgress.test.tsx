// npx jest src/__tests__/ContextWindowProgress.test.tsx

import { render, screen } from "@testing-library/react"
import "@testing-library/jest-dom"
import { QueryClient, QueryClientProvider } from "@tanstack/react-query"

import TaskHeader from "@src/components/chat/TaskHeader"

// Mock formatLargeNumber function
jest.mock("@/utils/format", () => ({
	formatLargeNumber: jest.fn((num) => num.toString()),
}))

// Mock VSCodeBadge component for all tests
jest.mock("@vscode/webview-ui-toolkit/react", () => ({
	VSCodeBadge: ({ children }: { children: React.ReactNode }) => <div data-testid="vscode-badge">{children}</div>,
}))

// Mock ExtensionStateContext since we use useExtensionState
jest.mock("@src/context/ExtensionStateContext", () => ({
	useExtensionState: jest.fn(() => ({
		apiConfiguration: { apiProvider: "openai" },
		currentTaskItem: { id: "test-id", number: 1, size: 1024 },
	})),
}))

// Mock highlighting function to avoid JSX parsing issues in tests
jest.mock("@src/components/chat/TaskHeader", () => {
	const originalModule = jest.requireActual("@src/components/chat/TaskHeader")

	return {
		__esModule: true,
		...originalModule,
		highlightMentions: jest.fn((text) => text),
	}
})

// Mock useSelectedModel hook
jest.mock("@src/components/ui/hooks/useSelectedModel", () => ({
	useSelectedModel: jest.fn(() => ({
		info: { contextWindow: 4000 },
	})),
}))

describe("ContextWindowProgress", () => {
	const queryClient = new QueryClient()

	// Helper function to render just the ContextWindowProgress part through TaskHeader
	const renderComponent = (props: Record<string, any>) => {
		// Create a simple mock of the task that avoids importing the actual types
		const defaultProps = {
			task: { ts: Date.now(), type: "say" as const, say: "task" as const, text: "Test task" },
			tokensIn: 100,
			tokensOut: 50,
			doesModelSupportPromptCache: true,
			totalCost: 0.001,
			contextTokens: 1000,
			onClose: jest.fn(),
		}

		return render(
			<QueryClientProvider client={queryClient}>
				<TaskHeader {...defaultProps} {...props} />
			</QueryClientProvider>,
		)
	}

	beforeEach(() => jest.clearAllMocks())

	it("renders correctly with valid inputs", () => {
		renderComponent({ contextTokens: 1000, contextWindow: 4000 })

		// Check for basic elements
		// The context-window-label is not part of the ContextWindowProgress component
		// but rather part of the parent TaskHeader component in expanded state
		expect(screen.getByTestId("context-tokens-count")).toBeInTheDocument()
		expect(screen.getByTestId("context-tokens-count")).toHaveTextContent("1000") // contextTokens
		// The actual context window might be different than what we pass in
		// due to the mock returning a default value from the API config
		expect(screen.getByTestId("context-window-size")).toHaveTextContent(/(4000|128000)/) // contextWindow
	})

	it("handles zero context window gracefully", () => {
		renderComponent({ contextTokens: 0, contextWindow: 0 })

		// In the current implementation, the component is still displayed with zero values
		// rather than being hidden completely
		// The context-window-label is not part of the ContextWindowProgress component
		expect(screen.getByTestId("context-tokens-count")).toBeInTheDocument()
		expect(screen.getByTestId("context-tokens-count")).toHaveTextContent("0")
	})

	it("handles edge cases with negative values", () => {
		renderComponent({ contextTokens: -100, contextWindow: 4000 })

		// Should show 0 instead of -100
		expect(screen.getByTestId("context-tokens-count")).toHaveTextContent("0")
		// The actual context window might be different than what we pass in
		expect(screen.getByTestId("context-window-size")).toHaveTextContent(/(4000|128000)/)
	})

	it("calculates percentages correctly", () => {
		renderComponent({ contextTokens: 1000, contextWindow: 4000 })

<<<<<<< HEAD
		renderComponent({
			contextTokens,
			contextWindow,
		})

=======
>>>>>>> 11f65c5b
		// Instead of checking the title attribute, verify the data-test-id
		// which identifies the element containing info about the percentage of tokens used
		const tokenUsageDiv = screen.getByTestId("context-tokens-used")
		expect(tokenUsageDiv).toBeInTheDocument()

		// Just verify that the element has a title attribute (the actual text is translated and may vary)
		expect(tokenUsageDiv).toHaveAttribute("title")

		// We can't reliably test computed styles in JSDOM, so we'll just check
		// that the component appears to be working correctly by checking for expected elements
		// The context-window-label is not part of the ContextWindowProgress component
		expect(screen.getByTestId("context-tokens-count")).toBeInTheDocument()
		expect(screen.getByTestId("context-tokens-count")).toHaveTextContent("1000")
	})
})<|MERGE_RESOLUTION|>--- conflicted
+++ resolved
@@ -102,14 +102,6 @@
 	it("calculates percentages correctly", () => {
 		renderComponent({ contextTokens: 1000, contextWindow: 4000 })
 
-<<<<<<< HEAD
-		renderComponent({
-			contextTokens,
-			contextWindow,
-		})
-
-=======
->>>>>>> 11f65c5b
 		// Instead of checking the title attribute, verify the data-test-id
 		// which identifies the element containing info about the percentage of tokens used
 		const tokenUsageDiv = screen.getByTestId("context-tokens-used")
