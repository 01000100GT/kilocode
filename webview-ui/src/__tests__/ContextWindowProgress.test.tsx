<<<<<<< HEAD
import React from "react"
import { render, screen, fireEvent } from "@testing-library/react"
=======
// npx jest src/__tests__/ContextWindowProgress.test.tsx

import { render, screen } from "@testing-library/react"
>>>>>>> 7f026f5c
import "@testing-library/jest-dom"
import TaskHeader from "../components/chat/TaskHeader"

// Mock formatLargeNumber function
jest.mock("@/utils/format", () => ({
	formatLargeNumber: jest.fn((num) => num.toString()),
}))

// Mock VSCodeBadge component for all tests
jest.mock("@vscode/webview-ui-toolkit/react", () => ({
	VSCodeBadge: ({ children }: { children: React.ReactNode }) => <div data-testid="vscode-badge">{children}</div>,
}))

// Mock ExtensionStateContext since we use useExtensionState
jest.mock("../context/ExtensionStateContext", () => ({
	useExtensionState: jest.fn(() => ({
		apiConfiguration: {
			apiProvider: "openai",
			// Add other needed properties
		},
		currentTaskItem: {
			id: "test-id",
			number: 1,
			size: 1024,
		},
	})),
}))

// Mock highlighting function to avoid JSX parsing issues in tests
jest.mock("../components/chat/TaskHeader", () => {
	const originalModule = jest.requireActual("../components/chat/TaskHeader")
	return {
		__esModule: true,
		...originalModule,
		highlightMentions: jest.fn((text) => text),
	}
})

describe("ContextWindowProgress", () => {
	// Helper function to render just the ContextWindowProgress part through TaskHeader
	const renderComponent = (props: Record<string, any>) => {
		// Create a simple mock of the task that avoids importing the actual types
		const defaultTask = {
			ts: Date.now(),
			type: "say" as const,
			say: "task" as const,
			text: "Test task",
		}

		const defaultProps = {
			task: defaultTask,
			tokensIn: 100,
			tokensOut: 50,
			doesModelSupportPromptCache: true,
			totalCost: 0.001,
			contextTokens: 1000,
			onClose: jest.fn(),
		}

		return render(<TaskHeader {...defaultProps} {...props} />)
	}

	// kilocode_change
	const expandTaskHeader = () => {
		const taskHeader = screen.getByTestId("toggle-task-header")

		fireEvent.click(taskHeader)
	}

	beforeEach(() => {
		jest.clearAllMocks()
	})

	test("renders correctly with valid inputs", () => {
		renderComponent({
			contextTokens: 1000,
			contextWindow: 4000,
		})

<<<<<<< HEAD
		// kilocode_change
		expandTaskHeader()

		// Now check for basic elements
		expect(screen.getByTestId("context-window-label")).toBeInTheDocument()
=======
		// Check for basic elements
		// The context-window-label is not part of the ContextWindowProgress component
		// but rather part of the parent TaskHeader component in expanded state
		expect(screen.getByTestId("context-tokens-count")).toBeInTheDocument()
>>>>>>> 7f026f5c
		expect(screen.getByTestId("context-tokens-count")).toHaveTextContent("1000") // contextTokens
		// The actual context window might be different than what we pass in
		// due to the mock returning a default value from the API config
		expect(screen.getByTestId("context-window-size")).toHaveTextContent(/(4000|128000)/) // contextWindow
	})

	test("handles zero context window gracefully", () => {
		renderComponent({
			contextTokens: 0,
			contextWindow: 0,
		})

		// kilocode_change
		expandTaskHeader()

		// In the current implementation, the component is still displayed with zero values
		// rather than being hidden completely
		// The context-window-label is not part of the ContextWindowProgress component
		expect(screen.getByTestId("context-tokens-count")).toBeInTheDocument()
		expect(screen.getByTestId("context-tokens-count")).toHaveTextContent("0")
	})

	test("handles edge cases with negative values", () => {
		renderComponent({
			contextTokens: -100, // Should be treated as 0
			contextWindow: 4000,
		})

		// kilocode_change
		expandTaskHeader()

		// Should show 0 instead of -100
		expect(screen.getByTestId("context-tokens-count")).toHaveTextContent("0")
		// The actual context window might be different than what we pass in
		expect(screen.getByTestId("context-window-size")).toHaveTextContent(/(4000|128000)/)
	})

	test("calculates percentages correctly", () => {
		const contextTokens = 1000
		const contextWindow = 4000

		renderComponent({
			contextTokens,
			contextWindow,
		})

		// kilocode_change
		expandTaskHeader()

		// Instead of checking the title attribute, verify the data-test-id
		// which identifies the element containing info about the percentage of tokens used
		const tokenUsageDiv = screen.getByTestId("context-tokens-used")
		expect(tokenUsageDiv).toBeInTheDocument()

		// Just verify that the element has a title attribute (the actual text is translated and may vary)
		expect(tokenUsageDiv).toHaveAttribute("title")

		// We can't reliably test computed styles in JSDOM, so we'll just check
		// that the component appears to be working correctly by checking for expected elements
		// The context-window-label is not part of the ContextWindowProgress component
		expect(screen.getByTestId("context-tokens-count")).toBeInTheDocument()
		expect(screen.getByTestId("context-tokens-count")).toHaveTextContent("1000")
	})
})<|MERGE_RESOLUTION|>--- conflicted
+++ resolved
@@ -1,11 +1,6 @@
-<<<<<<< HEAD
-import React from "react"
-import { render, screen, fireEvent } from "@testing-library/react"
-=======
 // npx jest src/__tests__/ContextWindowProgress.test.tsx
 
 import { render, screen } from "@testing-library/react"
->>>>>>> 7f026f5c
 import "@testing-library/jest-dom"
 import TaskHeader from "../components/chat/TaskHeader"
 
@@ -68,13 +63,6 @@
 		return render(<TaskHeader {...defaultProps} {...props} />)
 	}
 
-	// kilocode_change
-	const expandTaskHeader = () => {
-		const taskHeader = screen.getByTestId("toggle-task-header")
-
-		fireEvent.click(taskHeader)
-	}
-
 	beforeEach(() => {
 		jest.clearAllMocks()
 	})
@@ -85,18 +73,10 @@
 			contextWindow: 4000,
 		})
 
-<<<<<<< HEAD
-		// kilocode_change
-		expandTaskHeader()
-
-		// Now check for basic elements
-		expect(screen.getByTestId("context-window-label")).toBeInTheDocument()
-=======
 		// Check for basic elements
 		// The context-window-label is not part of the ContextWindowProgress component
 		// but rather part of the parent TaskHeader component in expanded state
 		expect(screen.getByTestId("context-tokens-count")).toBeInTheDocument()
->>>>>>> 7f026f5c
 		expect(screen.getByTestId("context-tokens-count")).toHaveTextContent("1000") // contextTokens
 		// The actual context window might be different than what we pass in
 		// due to the mock returning a default value from the API config
@@ -108,9 +88,6 @@
 			contextTokens: 0,
 			contextWindow: 0,
 		})
-
-		// kilocode_change
-		expandTaskHeader()
 
 		// In the current implementation, the component is still displayed with zero values
 		// rather than being hidden completely
@@ -124,9 +101,6 @@
 			contextTokens: -100, // Should be treated as 0
 			contextWindow: 4000,
 		})
-
-		// kilocode_change
-		expandTaskHeader()
 
 		// Should show 0 instead of -100
 		expect(screen.getByTestId("context-tokens-count")).toHaveTextContent("0")
@@ -143,9 +117,6 @@
 			contextWindow,
 		})
 
-		// kilocode_change
-		expandTaskHeader()
-
 		// Instead of checking the title attribute, verify the data-test-id
 		// which identifies the element containing info about the percentage of tokens used
 		const tokenUsageDiv = screen.getByTestId("context-tokens-used")
