--- conflicted
+++ resolved
@@ -123,13 +123,9 @@
 		"resetToDefault": "Restablir al valor per defecte"
 	},
 	"autoApprove": {
-<<<<<<< HEAD
-		"description": "Permet que Kilo Code realitzi operacions automàticament sense requerir aprovació. Activeu aquesta configuració només si confieu plenament en la IA i enteneu els riscos de seguretat associats.",
-=======
 		"description": "Permet que Roo realitzi operacions automàticament sense requerir aprovació. Activeu aquesta configuració només si confieu plenament en la IA i enteneu els riscos de seguretat associats.",
 		"toggleAriaLabel": "Commuta l'aprovació automàtica",
 		"disabledAriaLabel": "Aprovació automàtica desactivada: seleccioneu primer les opcions",
->>>>>>> a0e640cd
 		"readOnly": {
 			"label": "Llegir",
 			"description": "Quan està activat, Kilo Code veurà automàticament el contingut del directori i llegirà fitxers sense que calgui fer clic al botó Aprovar.",
@@ -399,8 +395,9 @@
 		"claudeCode": {
 			"pathLabel": "Ruta del Codi Claude",
 			"description": "Ruta opcional al teu CLI de Claude Code. Per defecte, 'claude' si no s'estableix.",
-<<<<<<< HEAD
-			"placeholder": "Per defecte: claude"
+			"placeholder": "Per defecte: claude",
+			"maxTokensLabel": "Tokens màxims de sortida",
+			"maxTokensDescription": "Nombre màxim de tokens de sortida per a les respostes de Claude Code. El valor per defecte és 8000."
 		},
 		"geminiCli": {
 			"description": "Aquest proveïdor utilitza l'autenticació OAuth de l'eina Gemini CLI i no requereix claus d'API.",
@@ -416,11 +413,6 @@
 			"requirement4": "No utilitza claus d'API - l'autenticació es gestiona via OAuth",
 			"requirement5": "Requereix que l'eina Gemini CLI estigui instal·lada i autenticada primer",
 			"freeAccess": "Accés gratuït via autenticació OAuth"
-=======
-			"placeholder": "Per defecte: claude",
-			"maxTokensLabel": "Tokens màxims de sortida",
-			"maxTokensDescription": "Nombre màxim de tokens de sortida per a les respostes de Claude Code. El valor per defecte és 8000."
->>>>>>> a0e640cd
 		}
 	},
 	"browser": {
