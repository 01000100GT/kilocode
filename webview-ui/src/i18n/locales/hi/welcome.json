{
	"greeting": "नमस्ते, मैं रू हूँ!",
	"notice": "शुरू करने के लिए, इस एक्सटेंशन को एक API प्रदाता की आवश्यकता है।",
<<<<<<< HEAD
	"start": "चलो शुरू करें!"
=======
	"start": "चलो शुरू करें!",
	"chooseProvider": "शुरू करने के लिए एक API प्रदाता चुनें:",
	"routers": {
		"requesty": {
			"description": "आपका अनुकूलित LLM राउटर",
			"incentive": "$1 मुफ्त क्रेडिट"
		},
		"openrouter": {
			"description": "LLMs के लिए एक एकीकृत इंटरफेस"
		}
	},
	"startRouter": "राउटर के माध्यम से तेज़ सेटअप",
	"startCustom": "अपनी खुद की API कुंजी का उपयोग करें",
	"telemetry": {
		"title": "Roo Code को बेहतर बनाने में मदद करें",
		"anonymousTelemetry": "बग ठीक करने और एक्सटेंशन को बेहतर बनाने में हमारी मदद करने के लिए गुमनाम त्रुटि और उपयोग डेटा भेजें। कोड, संकेत या व्यक्तिगत जानकारी कभी नहीं भेजी जाती है।",
		"changeSettings": "आप इसे हमेशा <settingsLink>सेटिंग्स</settingsLink> के निचले भाग में बदल सकते हैं",
		"settings": "सेटिंग्स",
		"allow": "अनुमति दें",
		"deny": "अस्वीकार करें"
	},
	"or": "या"
>>>>>>> d07af736
}<|MERGE_RESOLUTION|>--- conflicted
+++ resolved
@@ -1,9 +1,6 @@
 {
 	"greeting": "नमस्ते, मैं रू हूँ!",
 	"notice": "शुरू करने के लिए, इस एक्सटेंशन को एक API प्रदाता की आवश्यकता है।",
-<<<<<<< HEAD
-	"start": "चलो शुरू करें!"
-=======
 	"start": "चलो शुरू करें!",
 	"chooseProvider": "शुरू करने के लिए एक API प्रदाता चुनें:",
 	"routers": {
@@ -17,14 +14,5 @@
 	},
 	"startRouter": "राउटर के माध्यम से तेज़ सेटअप",
 	"startCustom": "अपनी खुद की API कुंजी का उपयोग करें",
-	"telemetry": {
-		"title": "Roo Code को बेहतर बनाने में मदद करें",
-		"anonymousTelemetry": "बग ठीक करने और एक्सटेंशन को बेहतर बनाने में हमारी मदद करने के लिए गुमनाम त्रुटि और उपयोग डेटा भेजें। कोड, संकेत या व्यक्तिगत जानकारी कभी नहीं भेजी जाती है।",
-		"changeSettings": "आप इसे हमेशा <settingsLink>सेटिंग्स</settingsLink> के निचले भाग में बदल सकते हैं",
-		"settings": "सेटिंग्स",
-		"allow": "अनुमति दें",
-		"deny": "अस्वीकार करें"
-	},
 	"or": "या"
->>>>>>> d07af736
 }