{
	"number_format": {
		"thousand_suffix": "k",
		"million_suffix": "m",
		"billion_suffix": "b"
	},
<<<<<<< HEAD
	"feedback": {
		"title": "प्रतिक्रिया",
		"description": "हम आपकी प्रतिक्रिया सुनना चाहेंगे या आपके द्वारा अनुभव की जा रही किसी भी समस्या में मदद करना चाहेंगे।",
		"githubIssues": "GitHub पर समस्या की रिपोर्ट करें",
		"githubDiscussions": "GitHub चर्चाओं में शामिल हों",
		"discord": "हमारे Discord समुदाय में शामिल हों"
=======
	"ui": {
		"search_placeholder": "खोजें..."
>>>>>>> ae2f98a6
	}
}<|MERGE_RESOLUTION|>--- conflicted
+++ resolved
@@ -4,16 +4,14 @@
 		"million_suffix": "m",
 		"billion_suffix": "b"
 	},
-<<<<<<< HEAD
 	"feedback": {
 		"title": "प्रतिक्रिया",
 		"description": "हम आपकी प्रतिक्रिया सुनना चाहेंगे या आपके द्वारा अनुभव की जा रही किसी भी समस्या में मदद करना चाहेंगे।",
 		"githubIssues": "GitHub पर समस्या की रिपोर्ट करें",
 		"githubDiscussions": "GitHub चर्चाओं में शामिल हों",
 		"discord": "हमारे Discord समुदाय में शामिल हों"
-=======
+	},
 	"ui": {
 		"search_placeholder": "खोजें..."
->>>>>>> ae2f98a6
 	}
 }