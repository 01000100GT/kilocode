{
	"number_format": {
		"thousand_suffix": "k",
<<<<<<< HEAD
		"million_suffix": "Mln",
		"billion_suffix": "Mld"
	},
	"feedback": {
		"title": "Feedback",
		"description": "Ci piacerebbe ricevere il tuo feedback o aiutarti con qualsiasi problema che stai riscontrando.",
		"githubIssues": "Segnala un problema su GitHub",
		"githubDiscussions": "Partecipa alle discussioni su GitHub",
		"discord": "Unisciti alla nostra comunità Discord"
=======
		"million_suffix": "m",
		"billion_suffix": "b"
>>>>>>> 0949556b
	}
}<|MERGE_RESOLUTION|>--- conflicted
+++ resolved
@@ -1,9 +1,8 @@
 {
 	"number_format": {
 		"thousand_suffix": "k",
-<<<<<<< HEAD
-		"million_suffix": "Mln",
-		"billion_suffix": "Mld"
+		"million_suffix": "m",
+		"billion_suffix": "b"
 	},
 	"feedback": {
 		"title": "Feedback",
@@ -11,9 +10,5 @@
 		"githubIssues": "Segnala un problema su GitHub",
 		"githubDiscussions": "Partecipa alle discussioni su GitHub",
 		"discord": "Unisciti alla nostra comunità Discord"
-=======
-		"million_suffix": "m",
-		"billion_suffix": "b"
->>>>>>> 0949556b
 	}
 }