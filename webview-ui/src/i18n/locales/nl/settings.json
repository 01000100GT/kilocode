{
	"common": {
		"save": "Opslaan",
		"done": "Gereed",
		"cancel": "Annuleren",
		"reset": "Resetten",
		"select": "Selecteren",
		"add": "Header toevoegen",
		"remove": "Verwijderen"
	},
	"header": {
		"title": "Instellingen",
		"saveButtonTooltip": "Wijzigingen opslaan",
		"nothingChangedTooltip": "Niets gewijzigd",
		"doneButtonTooltip": "Niet-opgeslagen wijzigingen negeren en instellingen sluiten"
	},
	"unsavedChangesDialog": {
		"title": "Niet-opgeslagen wijzigingen",
		"description": "Wil je de wijzigingen negeren en doorgaan?",
		"cancelButton": "Annuleren",
		"discardButton": "Wijzigingen negeren"
	},
	"sections": {
		"providers": "Providers",
		"autoApprove": "Auto-goedkeuren",
		"browser": "Browser",
		"checkpoints": "Checkpoints",
		"notifications": "Meldingen",
		"contextManagement": "Context",
		"terminal": "Terminal",
		"prompts": "Prompts",
		"experimental": "Experimenteel",
		"language": "Taal",
		"about": "Over Kilo Code",
		"display": "Weergeven"
	},
	"prompts": {
		"description": "Configureer ondersteuningsprompts die worden gebruikt voor snelle acties zoals het verbeteren van prompts, het uitleggen van code en het oplossen van problemen. Deze prompts helpen Kilo Code om betere ondersteuning te bieden voor veelvoorkomende ontwikkelingstaken."
	},
	"codeIndex": {
		"title": "Codebase indexering",
		"enableLabel": "Codebase indexering inschakelen",
		"enableDescription": "Code-indexering inschakelen voor verbeterde zoekresultaten en contextbegrip",
		"profileLabel": "Embeddings provider",
		"selectProfilePlaceholder": "Selecteer provider",
		"openaiProvider": "OpenAI",
		"ollamaProvider": "Ollama",
		"geminiProvider": "Gemini",
		"geminiApiKeyLabel": "API-sleutel:",
		"geminiApiKeyPlaceholder": "Voer uw Gemini API-sleutel in",
		"mistralProvider": "Mistral",
		"mistralApiKeyLabel": "API-sleutel:",
		"mistralApiKeyPlaceholder": "Voer uw Mistral API-sleutel in",
		"openaiCompatibleProvider": "OpenAI-compatibel",
		"openAiKeyLabel": "OpenAI API-sleutel",
		"openAiKeyPlaceholder": "Voer uw OpenAI API-sleutel in",
		"openAiCompatibleBaseUrlLabel": "Basis-URL",
		"openAiCompatibleApiKeyLabel": "API-sleutel",
		"openAiCompatibleApiKeyPlaceholder": "Voer uw API-sleutel in",
		"openAiCompatibleModelDimensionLabel": "Embedding Dimensie:",
		"modelDimensionLabel": "Model Dimensie",
		"openAiCompatibleModelDimensionPlaceholder": "bijv., 1536",
		"openAiCompatibleModelDimensionDescription": "De embedding dimensie (uitvoergrootte) voor uw model. Controleer de documentatie van uw provider voor deze waarde. Veelvoorkomende waarden: 384, 768, 1536, 3072.",
		"modelLabel": "Model",
		"selectModelPlaceholder": "Selecteer model",
		"ollamaUrlLabel": "Ollama URL:",
		"qdrantUrlLabel": "Qdrant URL",
		"qdrantKeyLabel": "Qdrant-sleutel:",
		"startIndexingButton": "Start",
		"clearIndexDataButton": "Index wissen",
		"unsavedSettingsMessage": "Sla je instellingen op voordat je het indexeringsproces start.",
		"clearDataDialog": {
			"title": "Weet je het zeker?",
			"description": "Deze actie kan niet ongedaan worden gemaakt. Dit zal je codebase-indexgegevens permanent verwijderen.",
			"cancelButton": "Annuleren",
			"confirmButton": "Gegevens wissen"
		},
		"description": "Configureer codebase-indexeringsinstellingen om semantisch zoeken voor je project in te schakelen. <0>Meer informatie</0>",
		"statusTitle": "Status",
		"settingsTitle": "Indexeringsinstellingen",
		"disabledMessage": "Codebase-indexering is momenteel uitgeschakeld. Schakel het in de algemene instellingen in om indexeringsopties te configureren.",
		"embedderProviderLabel": "Embedder Provider",
		"modelPlaceholder": "Voer modelnaam in",
		"selectModel": "Selecteer een model",
		"ollamaBaseUrlLabel": "Ollama Basis-URL",
		"qdrantApiKeyLabel": "Qdrant API-sleutel",
		"qdrantApiKeyPlaceholder": "Voer je Qdrant API-sleutel in (optioneel)",
		"setupConfigLabel": "Instellen",
		"ollamaUrlPlaceholder": "http://localhost:11434",
		"openAiCompatibleBaseUrlPlaceholder": "https://api.example.com",
		"modelDimensionPlaceholder": "1536",
		"qdrantUrlPlaceholder": "http://localhost:6333",
		"saveError": "Kan instellingen niet opslaan",
		"modelDimensions": "({{dimension}} dimensies)",
		"saveSuccess": "Instellingen succesvol opgeslagen",
		"saving": "Opslaan...",
		"saveSettings": "Opslaan",
		"indexingStatuses": {
			"standby": "Stand-by",
			"indexing": "Indexeren",
			"indexed": "Geïndexeerd",
			"error": "Fout"
		},
		"close": "Sluiten",
		"validation": {
			"invalidQdrantUrl": "Ongeldige Qdrant URL",
			"invalidOllamaUrl": "Ongeldige Ollama URL",
			"invalidBaseUrl": "Ongeldige basis-URL",
			"qdrantUrlRequired": "Qdrant URL is vereist",
			"openaiApiKeyRequired": "OpenAI API-sleutel is vereist",
			"modelSelectionRequired": "Modelselectie is vereist",
			"apiKeyRequired": "API-sleutel is vereist",
			"modelIdRequired": "Model-ID is vereist",
			"modelDimensionRequired": "Modelafmeting is vereist",
			"geminiApiKeyRequired": "Gemini API-sleutel is vereist",
			"mistralApiKeyRequired": "Mistral API-sleutel is vereist",
			"ollamaBaseUrlRequired": "Ollama basis-URL is vereist",
			"baseUrlRequired": "Basis-URL is vereist",
			"modelDimensionMinValue": "Modelafmeting moet groter zijn dan 0"
		},
		"advancedConfigLabel": "Geavanceerde configuratie",
		"searchMinScoreLabel": "Zoekscore drempel",
		"searchMinScoreDescription": "Minimale overeenkomstscore (0.0-1.0) vereist voor zoekresultaten. Lagere waarden leveren meer resultaten op, maar zijn mogelijk minder relevant. Hogere waarden leveren minder, maar relevantere resultaten op.",
		"searchMinScoreResetTooltip": "Reset naar standaardwaarde (0.4)",
		"searchMaxResultsLabel": "Maximum Zoekresultaten",
		"searchMaxResultsDescription": "Maximum aantal zoekresultaten dat wordt geretourneerd bij het doorzoeken van de codebase-index. Hogere waarden bieden meer context maar kunnen minder relevante resultaten bevatten.",
		"resetToDefault": "Reset naar standaard"
	},
	"autoApprove": {
<<<<<<< HEAD
		"description": "Sta Kilo Code toe om automatisch handelingen uit te voeren zonder goedkeuring. Schakel deze instellingen alleen in als je de AI volledig vertrouwt en de bijbehorende beveiligingsrisico's begrijpt.",
=======
		"description": "Sta Roo toe om automatisch handelingen uit te voeren zonder goedkeuring. Schakel deze instellingen alleen in als je de AI volledig vertrouwt en de bijbehorende beveiligingsrisico's begrijpt.",
		"enabled": "Auto-goedkeuren ingeschakeld",
>>>>>>> c45896ab
		"toggleAriaLabel": "Automatisch goedkeuren in-/uitschakelen",
		"disabledAriaLabel": "Automatisch goedkeuren uitgeschakeld - selecteer eerst opties",
		"readOnly": {
			"label": "Lezen",
			"description": "Indien ingeschakeld, bekijkt Kilo Code automatisch de inhoud van mappen en leest bestanden zonder dat je op de Goedkeuren-knop hoeft te klikken.",
			"outsideWorkspace": {
				"label": "Inclusief bestanden buiten werkruimte",
				"description": "Sta Kilo Code toe om bestanden buiten de huidige werkruimte te lezen zonder goedkeuring."
			}
		},
		"write": {
			"label": "Schrijven",
			"description": "Automatisch bestanden aanmaken en bewerken zonder goedkeuring",
			"delayLabel": "Vertraging na schrijven om diagnostiek de kans te geven mogelijke problemen te detecteren",
			"outsideWorkspace": {
				"label": "Inclusief bestanden buiten werkruimte",
				"description": "Sta Kilo Code toe om bestanden buiten de huidige werkruimte aan te maken en te bewerken zonder goedkeuring."
			},
			"protected": {
				"label": "Inclusief beschermde bestanden",
				"description": "Sta Kilo Code toe om beschermde bestanden (zoals .kilocodeignore en .kilocode/ configuratiebestanden) aan te maken en te bewerken zonder goedkeuring."
			}
		},
		"browser": {
			"label": "Browser",
			"description": "Automatisch browseracties uitvoeren zonder goedkeuring. Let op: geldt alleen als het model computergebruik ondersteunt."
		},
		"retry": {
			"label": "Opnieuw proberen",
			"description": "Automatisch mislukte API-verzoeken opnieuw proberen wanneer de server een foutmelding geeft",
			"delayLabel": "Vertraging voordat het verzoek opnieuw wordt geprobeerd"
		},
		"mcp": {
			"label": "MCP",
			"description": "Automatische goedkeuring van individuele MCP-tools in het MCP-serversoverzicht inschakelen (vereist zowel deze instelling als het selectievakje 'Altijd toestaan' bij de tool)"
		},
		"modeSwitch": {
			"label": "Modus",
			"description": "Automatisch tussen verschillende modi schakelen zonder goedkeuring"
		},
		"subtasks": {
			"label": "Subtaken",
			"description": "Subtaken aanmaken en afronden zonder goedkeuring"
		},
		"followupQuestions": {
			"label": "Vraag",
			"description": "Selecteer automatisch het eerste voorgestelde antwoord voor vervolgvragen na de geconfigureerde time-out",
			"timeoutLabel": "Wachttijd voordat het eerste antwoord automatisch wordt geselecteerd"
		},
		"execute": {
			"label": "Uitvoeren",
			"description": "Automatisch toegestane terminalcommando's uitvoeren zonder goedkeuring",
			"allowedCommands": "Toegestane automatisch uit te voeren commando's",
			"allowedCommandsDescription": "Commando-prefixen die automatisch kunnen worden uitgevoerd als 'Altijd goedkeuren voor uitvoeren' is ingeschakeld. Voeg * toe om alle commando's toe te staan (gebruik met voorzichtigheid).",
			"deniedCommands": "Geweigerde commando's",
			"deniedCommandsDescription": "Commando-prefixen die automatisch worden geweigerd zonder om goedkeuring te vragen. Bij conflicten met toegestane commando's heeft de langste prefixovereenkomst voorrang. Voeg * toe om alle commando's te weigeren.",
			"commandPlaceholder": "Voer commando-prefix in (bijv. 'git ')",
			"deniedCommandPlaceholder": "Voer te weigeren commando-prefix in (bijv. 'rm -rf')",
			"addButton": "Toevoegen",
			"autoDenied": "Commando's met het prefix `{{prefix}}` zijn verboden door de gebruiker. Omzeil deze beperking niet door een ander commando uit te voeren."
		},
		"showMenu": {
			"label": "Menu voor automatisch goedkeuren weergeven in chatweergave",
			"description": "Wanneer ingeschakeld, wordt het menu voor automatisch goedkeuren onderaan de chatweergave weergegeven, zodat u snel toegang hebt tot de instellingen voor automatisch goedkeuren"
		},
		"updateTodoList": {
			"label": "Todo",
			"description": "De takenlijst wordt automatisch bijgewerkt zonder goedkeuring"
		},
		"apiRequestLimit": {
			"title": "Maximale verzoeken",
			"description": "Voer automatisch dit aantal API-verzoeken uit voordat om goedkeuring wordt gevraagd om door te gaan met de taak.",
			"unlimited": "Onbeperkt"
		},
		"selectOptionsFirst": "Selecteer ten minste één optie hieronder om automatische goedkeuring in te schakelen",
		"apiCostLimit": {
			"title": "Max kosten",
			"unlimited": "Onbeperkt"
		},
		"maxLimits": {
			"description": "Automatisch verzoeken indienen tot aan deze limieten voordat om goedkeuring wordt gevraagd om door te gaan."
		}
	},
	"providers": {
		"providerDocumentation": "{{provider}} documentatie",
		"configProfile": "Configuratieprofiel",
		"description": "Sla verschillende API-configuraties op om snel te wisselen tussen providers en instellingen.",
		"apiProvider": "API-provider",
		"model": "Model",
		"nameEmpty": "Naam mag niet leeg zijn",
		"nameExists": "Er bestaat al een profiel met deze naam",
		"deleteProfile": "Profiel verwijderen",
		"invalidArnFormat": "Ongeldig ARN-formaat. Controleer de bovenstaande voorbeelden.",
		"enterNewName": "Voer een nieuwe naam in",
		"addProfile": "Profiel toevoegen",
		"renameProfile": "Profiel hernoemen",
		"newProfile": "Nieuw configuratieprofiel",
		"enterProfileName": "Voer profielnaam in",
		"createProfile": "Profiel aanmaken",
		"cannotDeleteOnlyProfile": "Kan het enige profiel niet verwijderen",
		"searchPlaceholder": "Zoek profielen",
		"searchProviderPlaceholder": "Zoek providers",
		"noProviderMatchFound": "Geen providers gevonden",
		"noMatchFound": "Geen overeenkomende profielen gevonden",
		"vscodeLmDescription": "De VS Code Language Model API stelt je in staat modellen te draaien die door andere VS Code-extensies worden geleverd (waaronder GitHub Copilot). De eenvoudigste manier om te beginnen is door de Copilot- en Copilot Chat-extensies te installeren vanuit de VS Code Marketplace.",
		"awsCustomArnUse": "Voer een geldige Amazon Bedrock ARN in voor het model dat je wilt gebruiken. Voorbeeldformaten:",
		"awsCustomArnDesc": "Zorg ervoor dat de regio in de ARN overeenkomt met je geselecteerde AWS-regio hierboven.",
		"openRouterApiKey": "OpenRouter API-sleutel",
		"getOpenRouterApiKey": "OpenRouter API-sleutel ophalen",
		"apiKeyStorageNotice": "API-sleutels worden veilig opgeslagen in de geheime opslag van VSCode",
		"glamaApiKey": "Glama API-sleutel",
		"getGlamaApiKey": "Glama API-sleutel ophalen",
		"useCustomBaseUrl": "Aangepaste basis-URL gebruiken",
		"useReasoning": "Redenering inschakelen",
		"useHostHeader": "Aangepaste Host-header gebruiken",
		"useLegacyFormat": "Verouderd OpenAI API-formaat gebruiken",
		"customHeaders": "Aangepaste headers",
		"headerName": "Headernaam",
		"headerValue": "Headerwaarde",
		"noCustomHeaders": "Geen aangepaste headers gedefinieerd. Klik op de + knop om er een toe te voegen.",
		"requestyApiKey": "Requesty API-sleutel",
		"refreshModels": {
			"label": "Modellen verversen",
			"hint": "Open de instellingen opnieuw om de nieuwste modellen te zien.",
			"loading": "Modellenlijst wordt vernieuwd...",
			"success": "Modellenlijst succesvol vernieuwd!",
			"error": "Kan modellenlijst niet vernieuwen. Probeer het opnieuw."
		},
		"getRequestyApiKey": "Requesty API-sleutel ophalen",
		"openRouterTransformsText": "Comprimeer prompts en berichtreeksen tot de contextgrootte (<a>OpenRouter Transforms</a>)",
		"anthropicApiKey": "Anthropic API-sleutel",
		"getAnthropicApiKey": "Anthropic API-sleutel ophalen",
		"anthropicUseAuthToken": "Anthropic API-sleutel als Authorization-header doorgeven in plaats van X-Api-Key",
		"cerebrasApiKey": "Cerebras API-sleutel",
		"getCerebrasApiKey": "Cerebras API-sleutel verkrijgen",
		"chutesApiKey": "Chutes API-sleutel",
		"getChutesApiKey": "Chutes API-sleutel ophalen",
		"fireworksApiKey": "Fireworks API-sleutel",
		"getFireworksApiKey": "Fireworks API-sleutel ophalen",
		"deepSeekApiKey": "DeepSeek API-sleutel",
		"getDeepSeekApiKey": "DeepSeek API-sleutel ophalen",
		"doubaoApiKey": "Doubao API-sleutel",
		"getDoubaoApiKey": "Doubao API-sleutel ophalen",
		"fireworksApiKey": "Fireworks API-sleutel",
		"getFireworksApiKey": "Fireworks API-sleutel ophalen",
		"zaiApiKey": "Z.AI API-sleutel",
		"getZaiApiKey": "Z.AI API-sleutel ophalen",
		"bigModelApiKey": "BigModel API-sleutel",
		"getBigModelApiKey": "BigModel API-sleutel ophalen",
		"moonshotApiKey": "Moonshot API-sleutel",
		"getMoonshotApiKey": "Moonshot API-sleutel ophalen",
		"moonshotBaseUrl": "Moonshot-ingangspunt",
		"zaiApiKey": "Z AI API-sleutel",
		"getZaiApiKey": "Z AI API-sleutel ophalen",
		"zaiEntrypoint": "Z AI-ingangspunt",
		"zaiEntrypointDescription": "Selecteer het juiste API-ingangspunt op basis van uw locatie. Als u zich in China bevindt, kies dan open.bigmodel.cn. Anders kiest u api.z.ai.",
		"geminiApiKey": "Gemini API-sleutel",
		"getGroqApiKey": "Groq API-sleutel ophalen",
		"groqApiKey": "Groq API-sleutel",
		"getSambaNovaApiKey": "SambaNova API-sleutel ophalen",
		"sambaNovaApiKey": "SambaNova API-sleutel",
		"getGeminiApiKey": "Gemini API-sleutel ophalen",
		"getHuggingFaceApiKey": "Hugging Face API-sleutel ophalen",
		"huggingFaceApiKey": "Hugging Face API-sleutel",
		"huggingFaceModelId": "Model ID",
		"huggingFaceLoading": "Laden...",
		"huggingFaceModelsCount": "({{count}} modellen)",
		"huggingFaceSelectModel": "Selecteer een model...",
		"huggingFaceSearchModels": "Zoek modellen...",
		"huggingFaceNoModelsFound": "Geen modellen gevonden",
		"huggingFaceProvider": "Provider",
		"huggingFaceProviderAuto": "Automatisch",
		"huggingFaceSelectProvider": "Selecteer een provider...",
		"huggingFaceSearchProviders": "Zoek providers...",
		"huggingFaceNoProvidersFound": "Geen providers gevonden",
		"apiKey": "API-sleutel",
		"openAiApiKey": "OpenAI API-sleutel",
		"openAiBaseUrl": "Basis-URL",
		"getOpenAiApiKey": "OpenAI API-sleutel ophalen",
		"mistralApiKey": "Mistral API-sleutel",
		"getMistralApiKey": "Mistral / Codestral API-sleutel ophalen",
		"codestralBaseUrl": "Codestral basis-URL (optioneel)",
		"codestralBaseUrlDesc": "Stel een alternatieve URL in voor het Codestral-model.",
		"xaiApiKey": "xAI API-sleutel",
		"getXaiApiKey": "xAI API-sleutel ophalen",
		"litellmApiKey": "LiteLLM API-sleutel",
		"litellmBaseUrl": "LiteLLM basis-URL",
		"awsCredentials": "AWS-inloggegevens",
		"awsProfile": "AWS-profiel",
		"awsApiKey": "Amazon Bedrock API-sleutel",
		"awsProfileName": "AWS-profielnaam",
		"awsAccessKey": "AWS-toegangssleutel",
		"awsSecretKey": "AWS-geheime sleutel",
		"awsSessionToken": "AWS-sessietoken",
		"awsRegion": "AWS-regio",
		"awsCrossRegion": "Gebruik cross-region inference",
		"awsBedrockVpc": {
			"useCustomVpcEndpoint": "Aangepast VPC-eindpunt gebruiken",
			"vpcEndpointUrlPlaceholder": "Voer VPC-eindpunt URL in (optioneel)",
			"examples": "Voorbeelden:"
		},
		"enablePromptCaching": "Prompt caching inschakelen",
		"enablePromptCachingTitle": "Schakel prompt caching in om de prestaties te verbeteren en de kosten te verlagen voor ondersteunde modellen.",
		"cacheUsageNote": "Let op: als je geen cachegebruik ziet, probeer dan een ander model te selecteren en vervolgens weer je gewenste model.",
		"vscodeLmModel": "Taalmodel",
		"vscodeLmWarning": "Let op: dit is een zeer experimentele integratie en ondersteuning door providers kan variëren. Krijg je een foutmelding dat een model niet wordt ondersteund, dan ligt dat aan de provider.",
		"geminiParameters": {
			"urlContext": {
				"title": "URL-context inschakelen",
				"description": "Staat Gemini toe om URL's te openen en te verwerken voor extra context bij het genereren van antwoorden. Handig voor taken die webinhoudsanalyse vereisen."
			},
			"groundingSearch": {
				"title": "Grounding met Google-zoekopdracht inschakelen",
				"description": "Staat Gemini toe om Google te doorzoeken voor actuele informatie en antwoorden op realtime gegevens te baseren. Handig voor vragen die actuele informatie vereisen."
			}
		},
		"googleCloudSetup": {
			"title": "Om Google Cloud Vertex AI te gebruiken, moet je:",
			"step1": "1. Maak een Google Cloud-account aan, schakel de Vertex AI API in en activeer de gewenste Claude-modellen.",
			"step2": "2. Installeer de Google Cloud CLI en configureer standaardreferenties voor applicaties.",
			"step3": "3. Of maak een serviceaccount met referenties."
		},
		"googleCloudCredentials": "Google Cloud-referenties",
		"googleCloudKeyFile": "Google Cloud-sleutelbestandspad",
		"googleCloudProjectId": "Google Cloud-project-ID",
		"googleCloudRegion": "Google Cloud-regio",
		"lmStudio": {
			"baseUrl": "Basis-URL (optioneel)",
			"modelId": "Model-ID",
			"speculativeDecoding": "Speculatieve decodering inschakelen",
			"draftModelId": "Draft Model-ID",
			"draftModelDesc": "Draft-model moet uit dezelfde modelfamilie komen voor correcte speculatieve decodering.",
			"selectDraftModel": "Selecteer draft-model",
			"noModelsFound": "Geen draft-modellen gevonden. Zorg dat LM Studio draait met Server Mode ingeschakeld.",
			"description": "LM Studio laat je modellen lokaal op je computer draaien. Zie hun <a>quickstart-gids</a> voor instructies. Je moet ook de <b>lokale server</b>-functie van LM Studio starten om het met deze extensie te gebruiken. <span>Let op:</span> Kilo Code gebruikt complexe prompts en werkt het beste met Claude-modellen. Minder krachtige modellen werken mogelijk niet zoals verwacht."
		},
		"ollama": {
			"baseUrl": "Basis-URL (optioneel)",
			"modelId": "Model-ID",
			"description": "Ollama laat je modellen lokaal op je computer draaien. Zie hun quickstart-gids voor instructies.",
			"warning": "Let op: Kilo Code gebruikt complexe prompts en werkt het beste met Claude-modellen. Minder krachtige modellen werken mogelijk niet zoals verwacht."
		},
		"unboundApiKey": "Unbound API-sleutel",
		"getUnboundApiKey": "Unbound API-sleutel ophalen",
		"unboundRefreshModelsSuccess": "Modellenlijst bijgewerkt! U kunt nu kiezen uit de nieuwste modellen.",
		"unboundInvalidApiKey": "Ongeldige API-sleutel. Controleer uw API-sleutel en probeer het opnieuw.",
		"humanRelay": {
			"description": "Geen API-sleutel vereist, maar de gebruiker moet helpen met kopiëren en plakken naar de webchat-AI.",
			"instructions": "Tijdens gebruik verschijnt een dialoogvenster en wordt het huidige bericht automatisch naar het klembord gekopieerd. Je moet deze plakken in webversies van AI (zoals ChatGPT of Claude), vervolgens het antwoord van de AI terugkopiëren naar het dialoogvenster en op bevestigen klikken."
		},
		"openRouter": {
			"providerRouting": {
				"title": "OpenRouter-providerroutering",
				"description": "OpenRouter stuurt verzoeken naar de best beschikbare providers voor je model. Standaard worden verzoeken gebalanceerd over de beste providers voor maximale uptime. Je kunt echter een specifieke provider kiezen voor dit model.",
				"learnMore": "Meer informatie over providerroutering"
			}
		},
		"cerebras": {
			"apiKey": "Cerebras API-sleutel",
			"getApiKey": "Cerebras API-sleutel verkrijgen"
		},
		"customModel": {
			"capabilities": "Stel de mogelijkheden en prijzen in voor je aangepaste OpenAI-compatibele model. Wees voorzichtig met het opgeven van de modelmogelijkheden, want deze kunnen de prestaties van Kilo Code beïnvloeden.",
			"maxTokens": {
				"label": "Maximaal aantal outputtokens",
				"description": "Maximaal aantal tokens dat het model in een antwoord kan genereren. (Geef -1 op om de server het maximum te laten bepalen.)"
			},
			"contextWindow": {
				"label": "Contextvenstergrootte",
				"description": "Totaal aantal tokens (input + output) dat het model kan verwerken."
			},
			"imageSupport": {
				"label": "Ondersteuning voor afbeeldingen",
				"description": "Kan dit model afbeeldingen verwerken en begrijpen?"
			},
			"computerUse": {
				"label": "Computergebruik",
				"description": "Kan dit model met een browser werken? (bijv. Claude 3.7 Sonnet)."
			},
			"promptCache": {
				"label": "Prompt caching",
				"description": "Kan dit model prompts cachen?"
			},
			"pricing": {
				"input": {
					"label": "Invoerprijs",
					"description": "Kosten per miljoen tokens in de input/prompt. Dit beïnvloedt de kosten van het verzenden van context en instructies naar het model."
				},
				"output": {
					"label": "Uitvoerprijs",
					"description": "Kosten per miljoen tokens in het antwoord van het model. Dit beïnvloedt de kosten van gegenereerde inhoud en voltooiingen."
				},
				"cacheReads": {
					"label": "Cache-leesprijs",
					"description": "Kosten per miljoen tokens voor het lezen uit de cache. Dit is de prijs die wordt gerekend wanneer een gecachte reactie wordt opgehaald."
				},
				"cacheWrites": {
					"label": "Cache-schrijfprijs",
					"description": "Kosten per miljoen tokens voor het schrijven naar de cache. Dit is de prijs die wordt gerekend wanneer een prompt voor het eerst wordt gecachet."
				}
			},
			"resetDefaults": "Standaardwaarden herstellen"
		},
		"rateLimitSeconds": {
			"label": "Snelheidslimiet",
			"description": "Minimale tijd tussen API-verzoeken."
		},
		"consecutiveMistakeLimit": {
			"label": "Fout- & Herhalingslimiet",
			"description": "Aantal opeenvolgende fouten of herhaalde acties voordat het dialoogvenster 'Kilo Code ondervindt problemen' wordt weergegeven",
			"unlimitedDescription": "Onbeperkt aantal nieuwe pogingen ingeschakeld (automatisch doorgaan). Het dialoogvenster zal nooit verschijnen.",
			"warning": "⚠️ Instellen op 0 staat onbeperkte nieuwe pogingen toe, wat aanzienlijk API-gebruik kan verbruiken"
		},
		"reasoningEffort": {
			"label": "Model redeneervermogen",
			"high": "Hoog",
			"medium": "Middel",
			"low": "Laag"
		},
		"setReasoningLevel": "Redeneervermogen inschakelen",
		"claudeCode": {
			"pathLabel": "Claude Code Pad",
			"description": "Optioneel pad naar uw Claude Code CLI. Standaard 'claude' als niet ingesteld.",
			"placeholder": "Standaard: claude",
			"maxTokensLabel": "Max Output Tokens",
			"maxTokensDescription": "Maximaal aantal output-tokens voor Claude Code-reacties. Standaard is 8000."
		},
		"geminiCli": {
			"description": "Deze provider gebruikt OAuth-authenticatie van de Gemini CLI-tool en vereist geen API-sleutels.",
			"oauthPath": "OAuth-referentiepad (optioneel)",
			"oauthPathDescription": "Pad naar het OAuth-referentiebestand. Laat leeg om de standaardlocatie te gebruiken (~/.gemini/oauth_creds.json).",
			"instructions": "Als je nog niet bent geauthenticeerd, voer dan eerst",
			"instructionsContinued": "uit in je terminal.",
			"setupLink": "Gemini CLI Setup-instructies",
			"requirementsTitle": "Belangrijke vereisten",
			"requirement1": "Eerst moet je de Gemini CLI-tool installeren",
			"requirement2": "Voer vervolgens gemini uit in je terminal en zorg ervoor dat je inlogt met Google",
			"requirement3": "Werkt alleen met persoonlijke Google-accounts (geen Google Workspace-accounts)",
			"requirement4": "Gebruikt geen API-sleutels - authenticatie wordt afgehandeld via OAuth",
			"requirement5": "Vereist dat de Gemini CLI-tool eerst wordt geïnstalleerd en geauthenticeerd",
			"freeAccess": "Gratis toegang via OAuth-authenticatie"
		}
	},
	"browser": {
		"enable": {
			"label": "Browserhulpmiddel inschakelen",
			"description": "Indien ingeschakeld, kan Kilo Code een browser gebruiken om te interageren met websites wanneer modellen computergebruik ondersteunen. <0>Meer informatie</0>"
		},
		"viewport": {
			"label": "Viewport-grootte",
			"description": "Selecteer de viewport-grootte voor browserinteracties. Dit beïnvloedt hoe websites worden weergegeven en gebruikt.",
			"options": {
				"largeDesktop": "Groot bureaublad (1280x800)",
				"smallDesktop": "Klein bureaublad (900x600)",
				"tablet": "Tablet (768x1024)",
				"mobile": "Mobiel (360x640)"
			}
		},
		"screenshotQuality": {
			"label": "Screenshotkwaliteit",
			"description": "Pas de WebP-kwaliteit van browserscreenshots aan. Hogere waarden geven duidelijkere screenshots maar verhogen het tokengebruik."
		},
		"remote": {
			"label": "Gebruik externe browserverbinding",
			"description": "Verbind met een Chrome-browser die draait met remote debugging ingeschakeld (--remote-debugging-port=9222).",
			"urlPlaceholder": "Aangepaste URL (bijv. http://localhost:9222)",
			"testButton": "Verbinding testen",
			"testingButton": "Bezig met testen...",
			"instructions": "Voer het DevTools Protocol hostadres in of laat leeg om lokale Chrome-instanties automatisch te detecteren. De knop Verbinding testen probeert de aangepaste URL als opgegeven, of detecteert automatisch als het veld leeg is."
		}
	},
	"checkpoints": {
		"enable": {
			"label": "Automatische checkpoints inschakelen",
			"description": "Indien ingeschakeld, maakt Kilo Code automatisch checkpoints tijdens het uitvoeren van taken, zodat je eenvoudig wijzigingen kunt bekijken of terugzetten. <0>Meer informatie</0>"
		}
	},
	"notifications": {
		"sound": {
			"label": "Geluidseffecten inschakelen",
			"description": "Indien ingeschakeld, speelt Kilo Code geluidseffecten af voor meldingen en gebeurtenissen.",
			"volumeLabel": "Volume"
		},
		"tts": {
			"label": "Tekst-naar-spraak inschakelen",
			"description": "Indien ingeschakeld, leest Kilo Code zijn antwoorden hardop voor via tekst-naar-spraak.",
			"speedLabel": "Snelheid"
		}
	},
	"contextManagement": {
		"description": "Bepaal welke informatie wordt opgenomen in het contextvenster van de AI, wat invloed heeft op tokengebruik en antwoordkwaliteit",
		"autoCondenseContextPercent": {
			"label": "Drempelwaarde om intelligente contextcompressie te activeren",
			"description": "Wanneer het contextvenster deze drempelwaarde bereikt, zal Kilo Code het automatisch comprimeren."
		},
		"condensingApiConfiguration": {
			"label": "API-configuratie voor contextcondensatie",
			"description": "Selecteer welke API-configuratie gebruikt moet worden voor contextcondensatie. Laat leeg om de huidige actieve configuratie te gebruiken.",
			"useCurrentConfig": "Standaard"
		},
		"customCondensingPrompt": {
			"label": "Aangepaste contextcondensatieprompt",
			"description": "Aangepaste systeemprompt voor contextcondensatie. Laat leeg om de standaardprompt te gebruiken.",
			"placeholder": "Voer hier je aangepaste condensatieprompt in...\n\nJe kunt dezelfde structuur gebruiken als de standaardprompt:\n- Vorig gesprek\n- Huidig werk\n- Belangrijke technische concepten\n- Relevante bestanden en code\n- Probleemoplossing\n- Openstaande taken en volgende stappen",
			"reset": "Herstellen naar standaard",
			"hint": "Leeg = gebruik standaardprompt"
		},
		"autoCondenseContext": {
			"name": "Automatisch intelligente contextcompressie activeren",
			"description": "Wanneer ingeschakeld, zal Kilo Code automatisch de context comprimeren wanneer de drempel wordt bereikt. Wanneer uitgeschakeld, kun je nog steeds handmatig contextcompressie activeren."
		},
		"openTabs": {
			"label": "Limiet geopende tabbladen in context",
			"description": "Maximaal aantal geopende VSCode-tabbladen dat in de context wordt opgenomen. Hogere waarden geven meer context maar verhogen het tokengebruik."
		},
		"workspaceFiles": {
			"label": "Limiet werkruimtebestanden in context",
			"description": "Maximaal aantal bestanden dat wordt opgenomen in details van de huidige werkmap. Hogere waarden geven meer context maar verhogen het tokengebruik."
		},
		"rooignore": {
			"label": ".kilocodeignore-bestanden tonen in lijsten en zoekopdrachten",
			"description": "Indien ingeschakeld, worden bestanden die overeenkomen met patronen in .kilocodeignore getoond in lijsten met een slotje. Indien uitgeschakeld, worden deze bestanden volledig verborgen in lijsten en zoekopdrachten."
		},
		"maxReadFile": {
			"label": "Automatisch afkappen bij bestandslezen",
			"description": "Kilo Code leest dit aantal regels wanneer het model geen begin/eindwaarden opgeeft. Als dit aantal lager is dan het totaal, genereert Kilo Code een index van codelijnen. Speciale gevallen: -1 laat Kilo Code het hele bestand lezen (zonder indexering), 0 leest geen regels en geeft alleen een minimale index. Lagere waarden minimaliseren het initiële contextgebruik en maken precieze vervolg-leesopdrachten mogelijk. Expliciete begin/eind-aanvragen worden niet door deze instelling beperkt.",
			"lines": "regels",
			"always_full_read": "Altijd volledig bestand lezen"
		},
		"maxConcurrentFileReads": {
			"label": "Limiet gelijktijdige bestandslezingen",
			"description": "Maximum aantal bestanden dat de 'read_file' tool tegelijkertijd kan verwerken. Hogere waarden kunnen het lezen van meerdere kleine bestanden versnellen maar verhogen het geheugengebruik."
		},
		"maxImageFileSize": {
			"label": "Maximum afbeeldingsbestandsgrootte",
			"mb": "MB",
			"description": "Maximale grootte (in MB) voor afbeeldingsbestanden die kunnen worden verwerkt door de read file tool."
		},
		"maxTotalImageSize": {
			"label": "Maximale totale afbeeldingsgrootte",
			"mb": "MB",
			"description": "Maximale cumulatieve groottelimiet (in MB) voor alle afbeeldingen die in één read_file-bewerking worden verwerkt. Bij het lezen van meerdere afbeeldingen wordt de grootte van elke afbeelding bij het totaal opgeteld. Als het toevoegen van een andere afbeelding deze limiet zou overschrijden, wordt deze overgeslagen."
		},
		"diagnostics": {
			"includeMessages": {
				"label": "Automatisch diagnostiek opnemen in context",
				"description": "Indien ingeschakeld, worden diagnostische berichten (fouten) van bewerkte bestanden automatisch opgenomen in de context. Je kunt altijd handmatig alle werkruimte-diagnostiek opnemen met @problems."
			},
			"maxMessages": {
				"label": "Maximale diagnostische berichten",
				"description": "Maximaal aantal diagnostische berichten dat per bestand moet worden opgenomen. Deze limiet geldt voor zowel automatische opname (wanneer checkbox is ingeschakeld) als handmatige @problems vermeldingen. Hogere waarden bieden meer context maar verhogen het tokengebruik.",
				"resetTooltip": "Reset naar standaardwaarde (50)",
				"unlimited": "Onbeperkte diagnostische berichten",
				"unlimitedLabel": "Onbeperkt"
			},
			"delayAfterWrite": {
				"label": "Vertraging na het schrijven om diagnostiek potentiële problemen te laten detecteren",
				"description": "Wachttijd na het schrijven van bestanden voordat u doorgaat, zodat diagnostische hulpmiddelen wijzigingen kunnen verwerken en problemen kunnen detecteren."
			}
		},
		"condensingThreshold": {
			"label": "Compressie trigger drempelwaarde",
			"selectProfile": "Drempelwaarde voor profiel configureren",
			"defaultProfile": "Globale standaard (alle profielen)",
			"defaultDescription": "Wanneer de context dit percentage bereikt, wordt het automatisch gecomprimeerd voor alle profielen tenzij ze aangepaste instellingen hebben",
			"profileDescription": "Aangepaste drempelwaarde alleen voor dit profiel (overschrijft globale standaard)",
			"inheritDescription": "Dit profiel erft de globale standaard drempelwaarde ({{threshold}}%)",
			"usesGlobal": "(gebruikt globaal {{threshold}}%)"
		}
	},
	"terminal": {
		"basic": {
			"label": "Terminalinstellingen: Basis",
			"description": "Basis terminalinstellingen"
		},
		"advanced": {
			"label": "Terminalinstellingen: Geavanceerd",
			"description": "De volgende opties vereisen mogelijk een herstart van de terminal om de instelling toe te passen."
		},
		"outputLineLimit": {
			"label": "Terminaluitvoerlimiet",
			"description": "Maximaal aantal regels dat wordt opgenomen in de terminaluitvoer bij het uitvoeren van commando's. Overtollige regels worden uit het midden verwijderd om tokens te besparen. <0>Meer informatie</0>"
		},
		"outputCharacterLimit": {
			"label": "Tekenlimiet terminal",
			"description": "Maximaal aantal tekens dat moet worden opgenomen in de terminaluitvoer bij het uitvoeren van commando's. Deze limiet heeft voorrang op de regellimiet om geheugenproblemen door extreem lange regels te voorkomen. Bij overschrijding wordt de uitvoer afgekapt. <0>Meer informatie</0>"
		},
		"shellIntegrationTimeout": {
			"label": "Terminal shell-integratie timeout",
			"description": "Maximale wachttijd voor het initialiseren van shell-integratie voordat commando's worden uitgevoerd. Voor gebruikers met lange shell-opstarttijden moet deze waarde mogelijk worden verhoogd als je 'Shell Integration Unavailable'-fouten ziet in de terminal. <0>Meer informatie</0>"
		},
		"shellIntegrationDisabled": {
			"label": "Terminal shell-integratie uitschakelen",
			"description": "Schakel dit in als terminalcommando's niet correct werken of als je 'Shell Integration Unavailable'-fouten ziet. Dit gebruikt een eenvoudigere methode om commando's uit te voeren en omzeilt enkele geavanceerde terminalfuncties. <0>Meer informatie</0>"
		},
		"commandDelay": {
			"label": "Terminalcommando-vertraging",
			"description": "Vertraging in milliseconden na het uitvoeren van een commando. De standaardinstelling van 0 schakelt de vertraging volledig uit. Dit kan helpen om te zorgen dat de uitvoer volledig wordt vastgelegd in terminals met timingproblemen. In de meeste terminals wordt dit geïmplementeerd door `PROMPT_COMMAND='sleep N'` te zetten en in Powershell wordt `start-sleep` toegevoegd aan het einde van elk commando. Oorspronkelijk was dit een workaround voor VSCode bug#237208 en is mogelijk niet meer nodig. <0>Meer informatie</0>"
		},
		"compressProgressBar": {
			"label": "Voortgangsbalk-uitvoer comprimeren",
			"description": "Indien ingeschakeld, verwerkt Kilo Code terminaluitvoer met carriage returns (\r) om te simuleren hoe een echte terminal inhoud weergeeft. Dit verwijdert tussenliggende voortgangsbalken en behoudt alleen de eindstatus, waardoor er meer contextruimte overblijft. <0>Meer informatie</0>"
		},
		"powershellCounter": {
			"label": "PowerShell-teller workaround inschakelen",
			"description": "Indien ingeschakeld, voegt Kilo Code een teller toe aan PowerShell-commando's om correcte uitvoering te garanderen. Dit helpt bij PowerShell-terminals die problemen hebben met het vastleggen van uitvoer. <0>Meer informatie</0>"
		},
		"zshClearEolMark": {
			"label": "ZSH EOL-markering wissen",
			"description": "Indien ingeschakeld, wist Kilo Code de ZSH end-of-line markering door PROMPT_EOL_MARK='' te zetten. Dit voorkomt problemen met de interpretatie van uitvoer die eindigt met speciale tekens zoals '%'. <0>Meer informatie</0>"
		},
		"zshOhMy": {
			"label": "Oh My Zsh-integratie inschakelen",
			"description": "Indien ingeschakeld, zet Kilo Code ITERM_SHELL_INTEGRATION_INSTALLED=Yes om Oh My Zsh shell-integratiefuncties te activeren. Het toepassen van deze instelling kan een herstart van de IDE vereisen. <0>Meer informatie</0>"
		},
		"zshP10k": {
			"label": "Powerlevel10k-integratie inschakelen",
			"description": "Indien ingeschakeld, zet Kilo Code POWERLEVEL9K_TERM_SHELL_INTEGRATION=true om Powerlevel10k shell-integratiefuncties te activeren. <0>Meer informatie</0>"
		},
		"zdotdir": {
			"label": "ZDOTDIR-afhandeling inschakelen",
			"description": "Indien ingeschakeld, maakt Kilo Code een tijdelijke map aan voor ZDOTDIR om zsh shell-integratie correct af te handelen. Dit zorgt ervoor dat VSCode shell-integratie goed werkt met zsh en je zsh-configuratie behouden blijft. <0>Meer informatie</0>"
		},
		"inheritEnv": {
			"label": "Omgevingsvariabelen overnemen",
			"description": "Indien ingeschakeld, neemt de terminal omgevingsvariabelen over van het bovenliggende VSCode-proces, zoals shell-integratie-instellingen uit het gebruikersprofiel. Dit schakelt direct de VSCode-instelling `terminal.integrated.inheritEnv` om. <0>Meer informatie</0>"
		}
	},
	"advancedSettings": {
		"title": "Geavanceerde instellingen"
	},
	"advanced": {
		"diff": {
			"label": "Bewerken via diffs inschakelen",
			"description": "Indien ingeschakeld kan Kilo Code sneller bestanden bewerken en worden afgekorte volledige-bestandswijzigingen automatisch geweigerd. Werkt het beste met het nieuwste Claude 4 Sonnet-model.",
			"strategy": {
				"label": "Diff-strategie",
				"options": {
					"standard": "Standaard (één blok)",
					"multiBlock": "Experimenteel: Multi-block diff",
					"unified": "Experimenteel: Unified diff"
				},
				"descriptions": {
					"standard": "Standaard diff-strategie past wijzigingen toe op één codeblok tegelijk.",
					"unified": "Unified diff-strategie gebruikt meerdere methoden om diffs toe te passen en kiest de beste aanpak.",
					"multiBlock": "Multi-block diff-strategie laat toe om meerdere codeblokken in één verzoek bij te werken."
				}
			},
			"matchPrecision": {
				"label": "Matchnauwkeurigheid",
				"description": "Deze schuifregelaar bepaalt hoe nauwkeurig codeblokken moeten overeenkomen bij het toepassen van diffs. Lagere waarden laten flexibelere matching toe maar verhogen het risico op verkeerde vervangingen. Gebruik waarden onder 100% met uiterste voorzichtigheid."
			}
		},
		"todoList": {
			"label": "Takenlijst-tool inschakelen",
			"description": "Wanneer ingeschakeld, kan Kilo Code takenlijsten maken en beheren om de voortgang van taken bij te houden. Dit helpt complexe taken te organiseren in beheersbare stappen."
		}
	},
	"experimental": {
		"DIFF_STRATEGY_UNIFIED": {
			"name": "Experimentele unified diff-strategie gebruiken",
			"description": "Schakel de experimentele unified diff-strategie in. Deze strategie kan het aantal herhalingen door model fouten verminderen, maar kan onverwacht gedrag of onjuiste bewerkingen veroorzaken. Alleen inschakelen als je de risico's begrijpt en wijzigingen zorgvuldig wilt controleren."
		},
		"SEARCH_AND_REPLACE": {
			"name": "Experimentele zoek-en-vervang-tool gebruiken",
			"description": "Schakel de experimentele zoek-en-vervang-tool in, waarmee Kilo Code meerdere instanties van een zoekterm in één verzoek kan vervangen."
		},
		"INSERT_BLOCK": {
			"name": "Experimentele inhoud-invoeg-tool gebruiken",
			"description": "Schakel de experimentele inhoud-invoeg-tool in, waarmee Kilo Code inhoud op specifieke regelnummers kan invoegen zonder een diff te maken."
		},
		"POWER_STEERING": {
			"name": "Experimentele 'power steering'-modus gebruiken",
			"description": "Indien ingeschakeld, herinnert Kilo Code het model vaker aan de details van de huidige modusdefinitie. Dit leidt tot sterkere naleving van roldefinities en aangepaste instructies, maar gebruikt meer tokens per bericht."
		},
		"MULTI_SEARCH_AND_REPLACE": {
			"name": "Experimentele multi-block diff-tool gebruiken",
			"description": "Indien ingeschakeld, gebruikt Kilo Code de multi-block diff-tool. Hiermee wordt geprobeerd meerdere codeblokken in het bestand in één verzoek bij te werken."
		},
		"CONCURRENT_FILE_READS": {
			"name": "Gelijktijdig lezen van bestanden inschakelen",
			"description": "Wanneer ingeschakeld, kan Kilo Code meerdere bestanden in één verzoek lezen. Wanneer uitgeschakeld, moet Kilo Code bestanden één voor één lezen. Uitschakelen kan helpen bij het werken met minder capabele modellen of wanneer u meer controle over bestandstoegang wilt."
		},
		"MARKETPLACE": {
			"name": "Marketplace inschakelen",
			"description": "Wanneer ingeschakeld kun je MCP's en aangepaste modi uit de Marketplace installeren."
		},
		"MULTI_FILE_APPLY_DIFF": {
			"name": "Gelijktijdige bestandsbewerkingen inschakelen",
			"description": "Wanneer ingeschakeld, kan Kilo Code meerdere bestanden in één verzoek bewerken. Wanneer uitgeschakeld, moet Kilo Code bestanden één voor één bewerken. Het uitschakelen hiervan kan helpen wanneer je werkt met minder capabele modellen of wanneer je meer controle wilt over bestandswijzigingen."
		},
		"MORPH_FAST_APPLY": {
			"name": "Morph Fast Apply inschakelen",
			"description": "Wanneer ingeschakeld, kan Kilo Code bestanden bewerken met Morph Fast Apply.",
			"apiKey": "Morph API-sleutel (optioneel)",
			"placeholder": "Voer je Morph API-sleutel in (optioneel)",
			"warning": "Als je geen Morph API-sleutel configureert, kun je Fast Apply nog steeds gebruiken met Kilo Code of OpenRouter. Je account wordt gefactureerd voor modelgebruik, dit wordt momenteel niet weergegeven in de extensie-UI."
		},
		"INLINE_ASSIST": {
			"name": "Inline Ondersteuning",
			"description": "Schakel Inline Assist-functies in voor snelle codevoorstellen en verbeteringen direct in uw editor. Bevat Quick Inline Task (Cmd+I) voor gerichte wijzigingen en Auto Inline Task voor contextuele verbeteringen."
		},
		"PREVENT_FOCUS_DISRUPTION": {
			"name": "Achtergrondbewerking",
			"description": "Voorkomt editor focus verstoring wanneer ingeschakeld. Bestandsbewerkingen gebeuren op de achtergrond zonder diff-weergaven te openen of focus te stelen. Je kunt ononderbroken doorwerken terwijl Roo wijzigingen aanbrengt. Bestanden kunnen zonder focus worden geopend om diagnostiek vast te leggen of volledig gesloten blijven."
		},
		"ASSISTANT_MESSAGE_PARSER": {
			"name": "Nieuwe berichtparser gebruiken",
			"description": "Schakel de experimentele streaming-berichtparser in die lange antwoorden sneller maakt door berichten efficiënter te verwerken."
		}
	},
	"promptCaching": {
		"label": "Prompt caching inschakelen",
		"description": "Indien ingeschakeld, gebruikt Kilo Code dit model met prompt caching om kosten te verlagen."
	},
	"temperature": {
		"useCustom": "Aangepaste temperatuur gebruiken",
		"description": "Bepaalt de willekeurigheid in de antwoorden van het model.",
		"rangeDescription": "Hogere waarden maken de output willekeuriger, lagere waarden maken deze deterministischer."
	},
	"modelInfo": {
		"supportsImages": "Ondersteunt afbeeldingen",
		"noImages": "Ondersteunt geen afbeeldingen",
		"supportsComputerUse": "Ondersteunt computergebruik",
		"noComputerUse": "Ondersteunt geen computergebruik",
		"supportsPromptCache": "Ondersteunt prompt caching",
		"noPromptCache": "Ondersteunt geen prompt caching",
		"maxOutput": "Maximale output",
		"inputPrice": "Invoerprijs",
		"outputPrice": "Uitvoerprijs",
		"cacheReadsPrice": "Cache-leesprijs",
		"cacheWritesPrice": "Cache-schrijfprijs",
		"enableStreaming": "Streaming inschakelen",
		"enableR1Format": "R1-modelparameters inschakelen",
		"enableR1FormatTips": "Moet ingeschakeld zijn bij gebruik van R1-modellen zoals QWQ om 400-fouten te voorkomen",
		"useAzure": "Azure gebruiken",
		"azureApiVersion": "Azure API-versie instellen",
		"gemini": {
			"freeRequests": "* Gratis tot {{count}} verzoeken per minuut. Daarna is de prijs afhankelijk van de promptgrootte.",
			"pricingDetails": "Zie prijsdetails voor meer info.",
			"billingEstimate": "* Facturering is een schatting - de exacte kosten hangen af van de promptgrootte."
		}
	},
	"modelPicker": {
		"automaticFetch": "De extensie haalt automatisch de nieuwste lijst met modellen op van <serviceLink>{{serviceName}}</serviceLink>. Weet je niet welk model je moet kiezen? Kilo Code werkt het beste met <defaultModelLink>{{defaultModelId}}</defaultModelLink>.",
		"label": "Model",
		"searchPlaceholder": "Zoeken",
		"noMatchFound": "Geen overeenkomsten gevonden",
		"useCustomModel": "Aangepast gebruiken: {{modelId}}"
	},
	"footer": {
		"feedback": "Heb je vragen of feedback? Open gerust een issue op <githubLink>github.com/Kilo-Org/kilocode</githubLink> of sluit je aan bij <redditLink>reddit.com/r/kilocode</redditLink> of <discordLink>kilocode.ai/discord</discordLink>",
		"support": "Voor financiële vragen kunt u contact opnemen met de klantenservice via <supportLink>https://kilocode.ai/support</supportLink>",
		"telemetry": {
			"label": "Fout- en gebruiksrapportage toestaan",
			"description": "Help Kilo Code te verbeteren door gebruiksgegevens en foutmeldingen te verzenden. Er worden nooit code, prompts of persoonlijke gegevens verzonden. Zie ons privacybeleid voor meer informatie."
		},
		"settings": {
			"import": "Importeren",
			"export": "Exporteren",
			"reset": "Resetten"
		}
	},
	"thinkingBudget": {
		"maxTokens": "Max tokens",
		"maxThinkingTokens": "Max denk-tokens"
	},
	"validation": {
		"apiKey": "Je moet een geldige API-sleutel opgeven.",
		"awsRegion": "Je moet een regio kiezen om Amazon Bedrock te gebruiken.",
		"googleCloud": "Je moet een geldig Google Cloud Project-ID en regio opgeven.",
		"modelId": "Je moet een geldig model-ID opgeven.",
		"modelSelector": "Je moet een geldige modelselector opgeven.",
		"openAi": "Je moet een geldige basis-URL, API-sleutel en model-ID opgeven.",
		"arn": {
			"invalidFormat": "Ongeldig ARN-formaat. Controleer de formaatvereisten.",
			"regionMismatch": "Waarschuwing: De regio in je ARN ({{arnRegion}}) komt niet overeen met je geselecteerde regio ({{region}}). Dit kan toegangsfouten veroorzaken. De provider gebruikt de regio uit de ARN."
		},
		"modelAvailability": "Het opgegeven model-ID ({{modelId}}) is niet beschikbaar. Kies een ander model.",
		"providerNotAllowed": "Provider '{{provider}}' is niet toegestaan door je organisatie",
		"modelNotAllowed": "Model '{{model}}' is niet toegestaan voor provider '{{provider}}' door je organisatie",
		"profileInvalid": "Dit profiel bevat een provider of model dat niet is toegestaan door je organisatie"
	},
	"placeholders": {
		"apiKey": "Voer API-sleutel in...",
		"profileName": "Voer profielnaam in",
		"accessKey": "Voer toegangssleutel in...",
		"secretKey": "Voer geheime sleutel in...",
		"sessionToken": "Voer sessietoken in...",
		"credentialsJson": "Voer Credentials JSON in...",
		"keyFilePath": "Voer pad naar sleutelbestand in...",
		"projectId": "Voer project-ID in...",
		"customArn": "Voer ARN in (bijv. arn:aws:bedrock:us-east-1:123456789012:foundation-model/my-model)",
		"baseUrl": "Voer basis-URL in...",
		"modelId": {
			"lmStudio": "bijv. meta-llama-3.1-8b-instruct",
			"lmStudioDraft": "bijv. lmstudio-community/llama-3.2-1b-instruct",
			"ollama": "bijv. llama3.1"
		},
		"numbers": {
			"maxTokens": "bijv. 4096",
			"contextWindow": "bijv. 128000",
			"inputPrice": "bijv. 0.0001",
			"outputPrice": "bijv. 0.0002",
			"cacheWritePrice": "bijv. 0.00005"
		}
	},
	"defaults": {
		"ollamaUrl": "Standaard: http://localhost:11434",
		"lmStudioUrl": "Standaard: http://localhost:1234",
		"geminiUrl": "Standaard: https://generativelanguage.googleapis.com"
	},
	"labels": {
		"customArn": "Aangepaste ARN",
		"useCustomArn": "Aangepaste ARN gebruiken..."
	},
	"display": {
		"taskTimeline": {
			"label": "Taaktijdlijn weergeven",
			"description": "Toon een visuele tijdlijn van taakmeldingen, gekleurd per type, waardoor je snel de voortgang van taken kunt bekijken en terug kunt scrollen naar specifieke punten in de geschiedenis van de taak."
		}
	},
	"includeMaxOutputTokens": "Maximale output tokens opnemen",
	"includeMaxOutputTokensDescription": "Stuur maximale output tokens parameter in API-verzoeken. Sommige providers ondersteunen dit mogelijk niet.",
	"limitMaxTokensDescription": "Beperk het maximale aantal tokens in het antwoord",
	"maxOutputTokensLabel": "Maximale output tokens",
	"maxTokensGenerateDescription": "Maximale tokens om te genereren in het antwoord"
}<|MERGE_RESOLUTION|>--- conflicted
+++ resolved
@@ -127,12 +127,8 @@
 		"resetToDefault": "Reset naar standaard"
 	},
 	"autoApprove": {
-<<<<<<< HEAD
 		"description": "Sta Kilo Code toe om automatisch handelingen uit te voeren zonder goedkeuring. Schakel deze instellingen alleen in als je de AI volledig vertrouwt en de bijbehorende beveiligingsrisico's begrijpt.",
-=======
-		"description": "Sta Roo toe om automatisch handelingen uit te voeren zonder goedkeuring. Schakel deze instellingen alleen in als je de AI volledig vertrouwt en de bijbehorende beveiligingsrisico's begrijpt.",
 		"enabled": "Auto-goedkeuren ingeschakeld",
->>>>>>> c45896ab
 		"toggleAriaLabel": "Automatisch goedkeuren in-/uitschakelen",
 		"disabledAriaLabel": "Automatisch goedkeuren uitgeschakeld - selecteer eerst opties",
 		"readOnly": {
@@ -276,10 +272,6 @@
 		"getDeepSeekApiKey": "DeepSeek API-sleutel ophalen",
 		"doubaoApiKey": "Doubao API-sleutel",
 		"getDoubaoApiKey": "Doubao API-sleutel ophalen",
-		"fireworksApiKey": "Fireworks API-sleutel",
-		"getFireworksApiKey": "Fireworks API-sleutel ophalen",
-		"zaiApiKey": "Z.AI API-sleutel",
-		"getZaiApiKey": "Z.AI API-sleutel ophalen",
 		"bigModelApiKey": "BigModel API-sleutel",
 		"getBigModelApiKey": "BigModel API-sleutel ophalen",
 		"moonshotApiKey": "Moonshot API-sleutel",
@@ -390,10 +382,6 @@
 				"learnMore": "Meer informatie over providerroutering"
 			}
 		},
-		"cerebras": {
-			"apiKey": "Cerebras API-sleutel",
-			"getApiKey": "Cerebras API-sleutel verkrijgen"
-		},
 		"customModel": {
 			"capabilities": "Stel de mogelijkheden en prijzen in voor je aangepaste OpenAI-compatibele model. Wees voorzichtig met het opgeven van de modelmogelijkheden, want deze kunnen de prestaties van Kilo Code beïnvloeden.",
 			"maxTokens": {
