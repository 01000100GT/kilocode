--- conflicted
+++ resolved
@@ -1,12 +1,8 @@
 {
 	"title": "MCP-Server",
 	"done": "Fertig",
-<<<<<<< HEAD
-	"description": "Das <0>Model Context Protocol</0> ermöglicht die Kommunikation mit lokal laufenden MCP-Servern, die zusätzliche Tools und Ressourcen zur Erweiterung der Fähigkeiten von Kilo Code bereitstellen. Du kannst <1>von der Community erstellte Server</1> verwenden oder Kilo Code bitten, neue Tools speziell für deinen Workflow zu erstellen (z.B. \"ein Tool hinzufügen, das die neueste npm-Dokumentation abruft\").",
-=======
 	"marketplace": "MCP-Marktplatz",
 	"description": "Das <0>Model Context Protocol</0> ermöglicht die Kommunikation mit lokal laufenden MCP-Servern, die zusätzliche Tools und Ressourcen zur Erweiterung der Fähigkeiten von Roo bereitstellen. Du kannst <1>von der Community erstellte Server</1> verwenden oder Roo bitten, neue Tools speziell für deinen Workflow zu erstellen (z.B. \"ein Tool hinzufügen, das die neueste npm-Dokumentation abruft\").",
->>>>>>> a0e640cd
 	"instructions": "Anweisungen",
 	"enableToggle": {
 		"title": "MCP-Server aktivieren",
