{
	"common": {
		"save": "Guardar",
		"done": "Hecho",
		"cancel": "Cancelar",
		"reset": "Restablecer",
		"select": "Seleccionar",
		"add": "Añadir encabezado",
		"remove": "Eliminar"
	},
	"header": {
		"title": "Configuración",
		"saveButtonTooltip": "Guardar cambios",
		"nothingChangedTooltip": "Nada ha cambiado",
		"doneButtonTooltip": "Descartar cambios no guardados y cerrar el panel de configuración"
	},
	"unsavedChangesDialog": {
		"title": "Cambios no guardados",
		"description": "¿Desea descartar los cambios y continuar?",
		"cancelButton": "Cancelar",
		"discardButton": "Descartar cambios"
	},
	"sections": {
		"providers": "Proveedores",
		"autoApprove": "Auto-aprobación",
		"browser": "Acceso al ordenador",
		"checkpoints": "Puntos de control",
		"notifications": "Notificaciones",
		"contextManagement": "Contexto",
		"terminal": "Terminal",
		"experimental": "Experimental",
		"language": "Idioma",
		"about": "Acerca de Kilo Code"
	},
	"autoApprove": {
		"description": "Permitir que Kilo Code realice operaciones automáticamente sin requerir aprobación. Habilite esta configuración solo si confía plenamente en la IA y comprende los riesgos de seguridad asociados.",
		"readOnly": {
			"label": "Lectura",
			"description": "Cuando está habilitado, Kilo Code verá automáticamente el contenido del directorio y leerá archivos sin que necesite hacer clic en el botón Aprobar.",
			"outsideWorkspace": {
				"label": "Incluir archivos fuera del espacio de trabajo",
				"description": "Permitir a Kilo Code leer archivos fuera del espacio de trabajo actual sin requerir aprobación."
			}
		},
		"write": {
			"label": "Escritura",
			"description": "Crear y editar archivos automáticamente sin requerir aprobación",
			"delayLabel": "Retraso después de escritura para permitir que los diagnósticos detecten posibles problemas",
			"outsideWorkspace": {
				"label": "Incluir archivos fuera del espacio de trabajo",
				"description": "Permitir a Kilo Code crear y editar archivos fuera del espacio de trabajo actual sin requerir aprobación."
			}
		},
		"browser": {
			"label": "Navegador",
			"description": "Realizar acciones del navegador automáticamente sin requerir aprobación. Nota: Solo se aplica cuando el modelo admite el uso del ordenador"
		},
		"retry": {
			"label": "Reintentar",
			"description": "Reintentar automáticamente solicitudes de API fallidas cuando el servidor devuelve una respuesta de error",
			"delayLabel": "Retraso antes de reintentar la solicitud"
		},
		"mcp": {
			"label": "MCP",
			"description": "Habilitar la aprobación automática de herramientas MCP individuales en la vista de Servidores MCP (requiere tanto esta configuración como la casilla \"Permitir siempre\" de la herramienta)"
		},
		"modeSwitch": {
			"label": "Modo",
			"description": "Cambiar automáticamente entre diferentes modos sin requerir aprobación"
		},
		"subtasks": {
			"label": "Subtareas",
			"description": "Permitir la creación y finalización de subtareas sin requerir aprobación"
		},
		"execute": {
			"label": "Ejecutar",
			"description": "Ejecutar automáticamente comandos de terminal permitidos sin requerir aprobación",
			"allowedCommands": "Comandos de auto-ejecución permitidos",
			"allowedCommandsDescription": "Prefijos de comandos que pueden ser ejecutados automáticamente cuando \"Aprobar siempre operaciones de ejecución\" está habilitado. Añade * para permitir todos los comandos (usar con precaución).",
			"commandPlaceholder": "Ingrese prefijo de comando (ej. 'git ')",
			"addButton": "Añadir"
		},
<<<<<<< HEAD
		"showMenu": {
			"label": "Mostrar menú de aprobación automática en la vista de chat",
			"description": "Cuando está habilitado, el menú de aprobación automática se mostrará en la parte inferior de la vista de chat, permitiendo un acceso rápido a la configuración de aprobación automática"
=======
		"apiRequestLimit": {
			"title": "Solicitudes máximas",
			"description": "Realizar automáticamente esta cantidad de solicitudes a la API antes de pedir aprobación para continuar con la tarea.",
			"unlimited": "Ilimitado"
>>>>>>> dbb58f08
		}
	},
	"providers": {
		"providerDocumentation": "Documentación de {{provider}}",
		"configProfile": "Perfil de configuración",
		"description": "Guarde diferentes configuraciones de API para cambiar rápidamente entre proveedores y ajustes.",
		"apiProvider": "Proveedor de API",
		"model": "Modelo",
		"nameEmpty": "El nombre no puede estar vacío",
		"nameExists": "Ya existe un perfil con este nombre",
		"deleteProfile": "Eliminar perfil",
		"invalidArnFormat": "Formato de ARN no válido. Verifica los ejemplos anteriores.",
		"enterNewName": "Ingrese un nuevo nombre",
		"addProfile": "Agregar perfil",
		"renameProfile": "Renombrar perfil",
		"newProfile": "Nuevo perfil de configuración",
		"enterProfileName": "Ingrese el nombre del perfil",
		"createProfile": "Crear perfil",
		"cannotDeleteOnlyProfile": "No se puede eliminar el único perfil",
		"searchPlaceholder": "Buscar perfiles",
		"noMatchFound": "No se encontraron perfiles coincidentes",
		"vscodeLmDescription": "La API del Modelo de Lenguaje de VS Code le permite ejecutar modelos proporcionados por otras extensiones de VS Code (incluido, entre otros, GitHub Copilot). La forma más sencilla de empezar es instalar las extensiones Copilot y Copilot Chat desde el VS Code Marketplace.",
		"awsCustomArnUse": "Ingrese un ARN de Amazon Bedrock válido para el modelo que desea utilizar. Ejemplos de formato:",
		"awsCustomArnDesc": "Asegúrese de que la región en el ARN coincida con la región de AWS seleccionada anteriormente.",
		"openRouterApiKey": "Clave API de OpenRouter",
		"getOpenRouterApiKey": "Obtener clave API de OpenRouter",
		"apiKeyStorageNotice": "Las claves API se almacenan de forma segura en el Almacenamiento Secreto de VSCode",
		"glamaApiKey": "Clave API de Glama",
		"getGlamaApiKey": "Obtener clave API de Glama",
		"useCustomBaseUrl": "Usar URL base personalizada",
		"useHostHeader": "Usar encabezado Host personalizado",
		"useLegacyFormat": "Usar formato API de OpenAI heredado",
		"customHeaders": "Encabezados personalizados",
		"headerName": "Nombre del encabezado",
		"headerValue": "Valor del encabezado",
		"noCustomHeaders": "No hay encabezados personalizados definidos. Haga clic en el botón + para añadir uno.",
		"requestyApiKey": "Clave API de Requesty",
		"refreshModels": {
			"label": "Actualizar modelos",
			"hint": "Por favor, vuelve a abrir la configuración para ver los modelos más recientes."
		},
		"getRequestyApiKey": "Obtener clave API de Requesty",
		"openRouterTransformsText": "Comprimir prompts y cadenas de mensajes al tamaño del contexto (<a>Transformaciones de OpenRouter</a>)",
		"anthropicApiKey": "Clave API de Anthropic",
		"getAnthropicApiKey": "Obtener clave API de Anthropic",
		"anthropicUseAuthToken": "Pasar la clave API de Anthropic como encabezado de autorización en lugar de X-Api-Key",
		"chutesApiKey": "Clave API de Chutes",
		"getChutesApiKey": "Obtener clave API de Chutes",
		"deepSeekApiKey": "Clave API de DeepSeek",
		"getDeepSeekApiKey": "Obtener clave API de DeepSeek",
		"geminiApiKey": "Clave API de Gemini",
		"getGroqApiKey": "Obtener clave API de Groq",
		"groqApiKey": "Clave API de Groq",
		"getGeminiApiKey": "Obtener clave API de Gemini",
		"openAiApiKey": "Clave API de OpenAI",
		"openAiBaseUrl": "URL base",
		"getOpenAiApiKey": "Obtener clave API de OpenAI",
		"mistralApiKey": "Clave API de Mistral",
		"getMistralApiKey": "Obtener clave API de Mistral / Codestral",
		"codestralBaseUrl": "URL base de Codestral (Opcional)",
		"codestralBaseUrlDesc": "Establecer una URL alternativa para el modelo Codestral.",
		"xaiApiKey": "Clave API de xAI",
		"getXaiApiKey": "Obtener clave API de xAI",
		"litellmApiKey": "Clave API de LiteLLM",
		"litellmBaseUrl": "URL base de LiteLLM",
		"awsCredentials": "Credenciales de AWS",
		"awsProfile": "Perfil de AWS",
		"awsProfileName": "Nombre del perfil de AWS",
		"awsAccessKey": "Clave de acceso de AWS",
		"awsSecretKey": "Clave secreta de AWS",
		"awsSessionToken": "Token de sesión de AWS",
		"awsRegion": "Región de AWS",
		"awsCrossRegion": "Usar inferencia entre regiones",
		"enablePromptCaching": "Habilitar caché de prompts",
		"enablePromptCachingTitle": "Habilitar el caché de prompts para mejorar el rendimiento y reducir costos para modelos compatibles.",
		"cacheUsageNote": "Nota: Si no ve el uso del caché, intente seleccionar un modelo diferente y luego seleccionar nuevamente su modelo deseado.",
		"vscodeLmModel": "Modelo de lenguaje",
		"vscodeLmWarning": "Nota: Esta es una integración muy experimental y el soporte del proveedor variará. Si recibe un error sobre un modelo no compatible, es un problema del proveedor.",
		"googleCloudSetup": {
			"title": "Para usar Google Cloud Vertex AI, necesita:",
			"step1": "1. Crear una cuenta de Google Cloud, habilitar la API de Vertex AI y habilitar los modelos Claude deseados.",
			"step2": "2. Instalar Google Cloud CLI y configurar las credenciales predeterminadas de la aplicación.",
			"step3": "3. O crear una cuenta de servicio con credenciales."
		},
		"googleCloudCredentials": "Credenciales de Google Cloud",
		"googleCloudKeyFile": "Ruta del archivo de clave de Google Cloud",
		"googleCloudProjectId": "ID del proyecto de Google Cloud",
		"googleCloudRegion": "Región de Google Cloud",
		"lmStudio": {
			"baseUrl": "URL base (opcional)",
			"modelId": "ID del modelo",
			"speculativeDecoding": "Habilitar decodificación especulativa",
			"draftModelId": "ID del modelo borrador",
			"draftModelDesc": "El modelo borrador debe ser de la misma familia de modelos para que la decodificación especulativa funcione correctamente.",
			"selectDraftModel": "Seleccionar modelo borrador",
			"noModelsFound": "No se encontraron modelos borrador. Asegúrese de que LM Studio esté ejecutándose con el Modo Servidor habilitado.",
			"description": "LM Studio le permite ejecutar modelos localmente en su computadora. Para obtener instrucciones sobre cómo comenzar, consulte su <a>guía de inicio rápido</a>. También necesitará iniciar la función de <b>servidor local</b> de LM Studio para usarlo con esta extensión. <span>Nota:</span> Kilo Code utiliza prompts complejos y funciona mejor con modelos Claude. Los modelos menos capaces pueden no funcionar como se espera."
		},
		"ollama": {
			"baseUrl": "URL base (opcional)",
			"modelId": "ID del modelo",
			"description": "Ollama le permite ejecutar modelos localmente en su computadora. Para obtener instrucciones sobre cómo comenzar, consulte la guía de inicio rápido.",
			"warning": "Nota: Kilo Code utiliza prompts complejos y funciona mejor con modelos Claude. Los modelos menos capaces pueden no funcionar como se espera."
		},
		"unboundApiKey": "Clave API de Unbound",
		"getUnboundApiKey": "Obtener clave API de Unbound",
		"unboundRefreshModelsSuccess": "¡Lista de modelos actualizada! Ahora puede seleccionar entre los últimos modelos.",
		"unboundInvalidApiKey": "Clave API inválida. Por favor, verifique su clave API e inténtelo de nuevo.",
		"humanRelay": {
			"description": "No se requiere clave API, pero el usuario necesita ayudar a copiar y pegar la información en el chat web de IA.",
			"instructions": "Durante el uso, aparecerá un cuadro de diálogo y el mensaje actual se copiará automáticamente al portapapeles. Debe pegarlo en las versiones web de IA (como ChatGPT o Claude), luego copiar la respuesta de la IA de vuelta al cuadro de diálogo y hacer clic en el botón de confirmar."
		},
		"openRouter": {
			"providerRouting": {
				"title": "Enrutamiento de Proveedores de OpenRouter",
				"description": "OpenRouter dirige las solicitudes a los mejores proveedores disponibles para su modelo. Por defecto, las solicitudes se equilibran entre los principales proveedores para maximizar el tiempo de actividad. Sin embargo, puede elegir un proveedor específico para este modelo.",
				"learnMore": "Más información sobre el enrutamiento de proveedores"
			}
		},
		"customModel": {
			"capabilities": "Configure las capacidades y precios para su modelo personalizado compatible con OpenAI. Tenga cuidado al especificar las capacidades del modelo, ya que pueden afectar cómo funciona Kilo Code.",
			"maxTokens": {
				"label": "Tokens máximos de salida",
				"description": "Número máximo de tokens que el modelo puede generar en una respuesta. (Especifique -1 para permitir que el servidor establezca los tokens máximos.)"
			},
			"contextWindow": {
				"label": "Tamaño de ventana de contexto",
				"description": "Total de tokens (entrada + salida) que el modelo puede procesar."
			},
			"imageSupport": {
				"label": "Soporte de imágenes",
				"description": "¿Es este modelo capaz de procesar y entender imágenes?"
			},
			"computerUse": {
				"label": "Uso del ordenador",
				"description": "¿Es este modelo capaz de interactuar con un navegador? (ej. Claude 3.7 Sonnet)"
			},
			"promptCache": {
				"label": "Caché de prompts",
				"description": "¿Es este modelo capaz de almacenar prompts en caché?"
			},
			"pricing": {
				"input": {
					"label": "Precio de entrada",
					"description": "Costo por millón de tokens en la entrada/prompt. Esto afecta el costo de enviar contexto e instrucciones al modelo."
				},
				"output": {
					"label": "Precio de salida",
					"description": "Costo por millón de tokens en la respuesta del modelo. Esto afecta el costo del contenido generado y las completaciones."
				},
				"cacheReads": {
					"label": "Precio de lecturas de caché",
					"description": "Costo por millón de tokens para leer del caché. Este es el precio que se cobra cuando se recupera una respuesta almacenada en caché."
				},
				"cacheWrites": {
					"label": "Precio de escrituras de caché",
					"description": "Costo por millón de tokens para escribir en el caché. Este es el precio que se cobra cuando se almacena un prompt en caché por primera vez."
				}
			},
			"resetDefaults": "Restablecer valores predeterminados"
		},
		"rateLimitSeconds": {
			"label": "Límite de tasa",
			"description": "Tiempo mínimo entre solicitudes de API."
		},
		"reasoningEffort": {
			"label": "Esfuerzo de razonamiento del modelo",
			"high": "Alto",
			"medium": "Medio",
			"low": "Bajo"
		},
		"setReasoningLevel": "Habilitar esfuerzo de razonamiento"
	},
	"browser": {
		"enable": {
			"label": "Habilitar herramienta de navegador",
			"description": "Cuando está habilitado, Kilo Code puede usar un navegador para interactuar con sitios web cuando se utilizan modelos que admiten el uso del ordenador. <0>Más información</0>"
		},
		"viewport": {
			"label": "Tamaño del viewport",
			"description": "Seleccione el tamaño del viewport para interacciones del navegador. Esto afecta cómo se muestran e interactúan los sitios web.",
			"options": {
				"largeDesktop": "Escritorio grande (1280x800)",
				"smallDesktop": "Escritorio pequeño (900x600)",
				"tablet": "Tablet (768x1024)",
				"mobile": "Móvil (360x640)"
			}
		},
		"screenshotQuality": {
			"label": "Calidad de capturas de pantalla",
			"description": "Ajuste la calidad WebP de las capturas de pantalla del navegador. Valores más altos proporcionan capturas más claras pero aumentan el uso de token."
		},
		"remote": {
			"label": "Usar conexión remota del navegador",
			"description": "Conectarse a un navegador Chrome que se ejecuta con depuración remota habilitada (--remote-debugging-port=9222).",
			"urlPlaceholder": "URL personalizada (ej. http://localhost:9222)",
			"testButton": "Probar conexión",
			"testingButton": "Probando...",
			"instructions": "Ingrese la dirección del host del protocolo DevTools o déjelo vacío para descubrir automáticamente instancias locales de Chrome. El botón Probar Conexión intentará usar la URL personalizada si se proporciona, o descubrirá automáticamente si el campo está vacío."
		}
	},
	"checkpoints": {
		"enable": {
			"label": "Habilitar puntos de control automáticos",
			"description": "Cuando está habilitado, Kilo Code creará automáticamente puntos de control durante la ejecución de tareas, facilitando la revisión de cambios o la reversión a estados anteriores. <0>Más información</0>"
		}
	},
	"notifications": {
		"sound": {
			"label": "Habilitar efectos de sonido",
			"description": "Cuando está habilitado, Kilo Code reproducirá efectos de sonido para notificaciones y eventos.",
			"volumeLabel": "Volumen"
		},
		"tts": {
			"label": "Habilitar texto a voz",
			"description": "Cuando está habilitado, Kilo Code leerá en voz alta sus respuestas usando texto a voz.",
			"speedLabel": "Velocidad"
		}
	},
	"contextManagement": {
		"description": "Controle qué información se incluye en la ventana de contexto de la IA, afectando el uso de token y la calidad de respuesta",
		"openTabs": {
			"label": "Límite de contexto de pestañas abiertas",
			"description": "Número máximo de pestañas abiertas de VSCode a incluir en el contexto. Valores más altos proporcionan más contexto pero aumentan el uso de token."
		},
		"workspaceFiles": {
			"label": "Límite de contexto de archivos del espacio de trabajo",
			"description": "Número máximo de archivos a incluir en los detalles del directorio de trabajo actual. Valores más altos proporcionan más contexto pero aumentan el uso de token."
		},
		"rooignore": {
			"label": "Mostrar archivos .kilocodeignore en listas y búsquedas",
			"description": "Cuando está habilitado, los archivos que coinciden con los patrones en .kilocodeignore se mostrarán en listas con un símbolo de candado. Cuando está deshabilitado, estos archivos se ocultarán completamente de las listas de archivos y búsquedas."
		},
		"maxReadFile": {
			"label": "Umbral de auto-truncado de lectura de archivos",
			"description": "Kilo Code lee este número de líneas cuando el modelo omite valores de inicio/fin. Si este número es menor que el total del archivo, Kilo Code genera un índice de números de línea de las definiciones de código. Casos especiales: -1 indica a Kilo Code que lea el archivo completo (sin indexación), y 0 indica que no lea líneas y proporcione solo índices de línea para un contexto mínimo. Valores más bajos minimizan el uso inicial de contexto, permitiendo lecturas posteriores de rangos de líneas precisos. Las solicitudes con inicio/fin explícitos no están limitadas por esta configuración.",
			"lines": "líneas",
			"always_full_read": "Siempre leer el archivo completo"
		}
	},
	"terminal": {
		"basic": {
			"label": "Configuración del terminal: Básica",
			"description": "Configuración básica del terminal"
		},
		"advanced": {
			"label": "Configuración del terminal: Avanzada",
			"description": "Las siguientes opciones pueden requerir reiniciar el terminal para aplicar la configuración."
		},
		"outputLineLimit": {
			"label": "Límite de salida de terminal",
			"description": "Número máximo de líneas a incluir en la salida del terminal al ejecutar comandos. Cuando se excede, se eliminarán líneas del medio, ahorrando token. <0>Más información</0>"
		},
		"shellIntegrationTimeout": {
			"label": "Tiempo de espera de integración del shell del terminal",
			"description": "Tiempo máximo de espera para la inicialización de la integración del shell antes de ejecutar comandos. Para usuarios con tiempos de inicio de shell largos, este valor puede necesitar ser aumentado si ve errores \"Shell Integration Unavailable\" en el terminal. <0>Más información</0>"
		},
		"shellIntegrationDisabled": {
			"label": "Desactivar la integración del shell del terminal",
			"description": "Activa esto si los comandos del terminal no funcionan correctamente o si ves errores de 'Shell Integration Unavailable'. Esto utiliza un método más simple para ejecutar comandos, omitiendo algunas funciones avanzadas del terminal. <0>Más información</0>"
		},
		"commandDelay": {
			"label": "Retraso de comando del terminal",
			"description": "Retraso en milisegundos para añadir después de la ejecución del comando. La configuración predeterminada de 0 desactiva completamente el retraso. Esto puede ayudar a asegurar que la salida del comando se capture completamente en terminales con problemas de temporización. En la mayoría de terminales se implementa estableciendo `PROMPT_COMMAND='sleep N'` y Powershell añade `start-sleep` al final de cada comando. Originalmente era una solución para el error VSCode#237208 y puede no ser necesario. <0>Más información</0>"
		},
		"compressProgressBar": {
			"label": "Comprimir salida de barras de progreso",
			"description": "Cuando está habilitado, procesa la salida del terminal con retornos de carro (\\r) para simular cómo un terminal real mostraría el contenido. Esto elimina los estados intermedios de las barras de progreso, conservando solo el estado final, lo que ahorra espacio de contexto para información más relevante. <0>Más información</0>"
		},
		"powershellCounter": {
			"label": "Habilitar solución temporal del contador de PowerShell",
			"description": "Cuando está habilitado, agrega un contador a los comandos de PowerShell para garantizar la ejecución correcta de los comandos. Esto ayuda con las terminales PowerShell que pueden tener problemas con la captura de salida de comandos. <0>Más información</0>"
		},
		"zshClearEolMark": {
			"label": "Limpiar marca de fin de línea de ZSH",
			"description": "Cuando está habilitado, limpia la marca de fin de línea de ZSH estableciendo PROMPT_EOL_MARK=''. Esto evita problemas con la interpretación de la salida de comandos cuando termina con caracteres especiales como '%'. <0>Más información</0>"
		},
		"zshOhMy": {
			"label": "Habilitar integración Oh My Zsh",
			"description": "Cuando está habilitado, establece ITERM_SHELL_INTEGRATION_INSTALLED=Yes para habilitar las características de integración del shell Oh My Zsh. Aplicar esta configuración puede requerir reiniciar el IDE. <0>Más información</0>"
		},
		"zshP10k": {
			"label": "Habilitar integración Powerlevel10k",
			"description": "Cuando está habilitado, establece POWERLEVEL9K_TERM_SHELL_INTEGRATION=true para habilitar las características de integración del shell Powerlevel10k. <0>Más información</0>"
		},
		"zdotdir": {
			"label": "Habilitar gestión de ZDOTDIR",
			"description": "Cuando está habilitado, crea un directorio temporal para ZDOTDIR para manejar correctamente la integración del shell zsh. Esto asegura que la integración del shell de VSCode funcione correctamente con zsh mientras preserva tu configuración de zsh. <0>Más información</0>"
		},
		"inheritEnv": {
			"label": "Heredar variables de entorno",
			"description": "Cuando está habilitado, el terminal hereda las variables de entorno del proceso padre de VSCode, como la configuración de integración del shell definida en el perfil del usuario. Esto alterna directamente la configuración global de VSCode `terminal.integrated.inheritEnv`. <0>Más información</0>"
		}
	},
	"advanced": {
		"diff": {
			"label": "Habilitar edición a través de diffs",
			"description": "Cuando está habilitado, Kilo Code podrá editar archivos más rápidamente y rechazará automáticamente escrituras completas de archivos truncados. Funciona mejor con el último modelo Claude 3.7 Sonnet.",
			"strategy": {
				"label": "Estrategia de diff",
				"options": {
					"standard": "Estándar (Bloque único)",
					"multiBlock": "Experimental: Diff multi-bloque",
					"unified": "Experimental: Diff unificado"
				},
				"descriptions": {
					"standard": "La estrategia de diff estándar aplica cambios a un solo bloque de código a la vez.",
					"unified": "La estrategia de diff unificado toma múltiples enfoques para aplicar diffs y elige el mejor enfoque.",
					"multiBlock": "La estrategia de diff multi-bloque permite actualizar múltiples bloques de código en un archivo en una sola solicitud."
				}
			},
			"matchPrecision": {
				"label": "Precisión de coincidencia",
				"description": "Este control deslizante controla cuán precisamente deben coincidir las secciones de código al aplicar diffs. Valores más bajos permiten coincidencias más flexibles pero aumentan el riesgo de reemplazos incorrectos. Use valores por debajo del 100% con extrema precaución."
			}
		}
	},
	"experimental": {
		"warning": "⚠️",
		"autoCondenseContextPercent": {
			"label": "Umbral para activar la condensación inteligente de contexto",
			"description": "Cuando la ventana de contexto alcanza este umbral, Roo la condensará automáticamente."
		},
		"AUTO_CONDENSE_CONTEXT": {
			"name": "Activar automáticamente la condensación inteligente de contexto",
			"description": "La condensación inteligente de contexto utiliza una llamada LLM para resumir la conversación anterior cuando la ventana de contexto de la tarea alcanza un umbral preestablecido, en lugar de eliminar mensajes antiguos cuando el contexto se llena."
		},
		"DIFF_STRATEGY_UNIFIED": {
			"name": "Usar estrategia de diff unificada experimental",
			"description": "Habilitar la estrategia de diff unificada experimental. Esta estrategia podría reducir el número de reintentos causados por errores del modelo, pero puede causar comportamientos inesperados o ediciones incorrectas. Habilítela solo si comprende los riesgos y está dispuesto a revisar cuidadosamente todos los cambios."
		},
		"SEARCH_AND_REPLACE": {
			"name": "Usar herramienta experimental de búsqueda y reemplazo",
			"description": "Habilitar la herramienta experimental de búsqueda y reemplazo, permitiendo a Kilo Code reemplazar múltiples instancias de un término de búsqueda en una sola solicitud."
		},
		"INSERT_BLOCK": {
			"name": "Usar herramienta experimental de inserción de contenido",
			"description": "Habilitar la herramienta experimental de inserción de contenido, permitiendo a Kilo Code insertar contenido en números de línea específicos sin necesidad de crear un diff."
		},
		"POWER_STEERING": {
			"name": "Usar modo experimental de \"dirección asistida\"",
			"description": "Cuando está habilitado, Kilo Code recordará al modelo los detalles de su definición de modo actual con más frecuencia. Esto llevará a una mayor adherencia a las definiciones de roles e instrucciones personalizadas, pero usará más tokens por mensaje."
		},
		"MULTI_SEARCH_AND_REPLACE": {
			"name": "Usar herramienta experimental de diff de bloques múltiples",
			"description": "Cuando está habilitado, Kilo Code usará la herramienta de diff de bloques múltiples. Esto intentará actualizar múltiples bloques de código en el archivo en una sola solicitud."
		}
	},
	"promptCaching": {
		"label": "Desactivar caché de prompts",
		"description": "Cuando está marcado, Kilo Code no utilizará el caché de prompts para este modelo."
	},
	"temperature": {
		"useCustom": "Usar temperatura personalizada",
		"description": "Controla la aleatoriedad en las respuestas del modelo.",
		"rangeDescription": "Valores más altos hacen que la salida sea más aleatoria, valores más bajos la hacen más determinista."
	},
	"modelInfo": {
		"supportsImages": "Soporta imágenes",
		"noImages": "No soporta imágenes",
		"supportsComputerUse": "Soporta uso del ordenador",
		"noComputerUse": "No soporta uso del ordenador",
		"supportsPromptCache": "Soporta caché de prompts",
		"noPromptCache": "No soporta caché de prompts",
		"maxOutput": "Salida máxima",
		"inputPrice": "Precio de entrada",
		"outputPrice": "Precio de salida",
		"cacheReadsPrice": "Precio de lecturas de caché",
		"cacheWritesPrice": "Precio de escrituras de caché",
		"enableStreaming": "Habilitar streaming",
		"enableR1Format": "Habilitar parámetros del modelo R1",
		"enableR1FormatTips": "Debe habilitarse al utilizar modelos R1 como QWQ, para evitar el error 400",
		"useAzure": "Usar Azure",
		"azureApiVersion": "Establecer versión de API de Azure",
		"gemini": {
			"freeRequests": "* Gratis hasta {{count}} solicitudes por minuto. Después de eso, la facturación depende del tamaño del prompt.",
			"pricingDetails": "Para más información, consulte los detalles de precios.",
			"billingEstimate": "* La facturación es una estimación - el costo exacto depende del tamaño del prompt."
		}
	},
	"modelPicker": {
		"automaticFetch": "La extensión obtiene automáticamente la lista más reciente de modelos disponibles en <serviceLink>{{serviceName}}</serviceLink>. Si no está seguro de qué modelo elegir, Kilo Code funciona mejor con <defaultModelLink>{{defaultModelId}}</defaultModelLink>. También puede buscar \"free\" para opciones sin costo actualmente disponibles.",
		"label": "Modelo",
		"searchPlaceholder": "Buscar",
		"noMatchFound": "No se encontraron coincidencias",
		"useCustomModel": "Usar personalizado: {{modelId}}"
	},
	"footer": {
<<<<<<< HEAD
		"feedback": "Si tiene alguna pregunta o comentario, no dude en abrir un issue en <githubLink>github.com/Kilo-Org/kilocode</githubLink> o unirse a <redditLink>reddit.com/r/kilocode</redditLink> o <discordLink>kilocode.ai/discord</discordLink>",
=======
		"feedback": "Si tiene alguna pregunta o comentario, no dude en abrir un issue en <githubLink>github.com/RooCodeInc/Roo-Code</githubLink> o unirse a <redditLink>reddit.com/r/RooCode</redditLink> o <discordLink>discord.gg/roocode</discordLink>",
>>>>>>> dbb58f08
		"telemetry": {
			"label": "Permitir informes anónimos de errores y uso",
			"description": "Ayude a mejorar Kilo Code enviando datos de uso anónimos e informes de errores. Nunca se envía código, prompts o información personal. Consulte nuestra política de privacidad para más detalles."
		},
		"settings": {
			"import": "Importar",
			"export": "Exportar",
			"reset": "Restablecer"
		}
	},
	"thinkingBudget": {
		"maxTokens": "Tokens máximos",
		"maxThinkingTokens": "Tokens máximos de pensamiento"
	},
	"validation": {
		"apiKey": "Debe proporcionar una clave API válida.",
		"awsRegion": "Debe elegir una región para usar con Amazon Bedrock.",
		"googleCloud": "Debe proporcionar un ID de proyecto y región de Google Cloud válidos.",
		"modelId": "Debe proporcionar un ID de modelo válido.",
		"modelSelector": "Debe proporcionar un selector de modelo válido.",
		"openAi": "Debe proporcionar una URL base, clave API y ID de modelo válidos.",
		"arn": {
			"invalidFormat": "Formato de ARN no válido. Por favor, verifique los requisitos de formato.",
			"regionMismatch": "Advertencia: La región en su ARN ({{arnRegion}}) no coincide con su región seleccionada ({{region}}). Esto puede causar problemas de acceso. El proveedor usará la región del ARN."
		},
		"modelAvailability": "El ID de modelo ({{modelId}}) que proporcionó no está disponible. Por favor, elija un modelo diferente."
	},
	"placeholders": {
		"apiKey": "Ingrese clave API...",
		"profileName": "Ingrese nombre del perfil",
		"accessKey": "Ingrese clave de acceso...",
		"secretKey": "Ingrese clave secreta...",
		"sessionToken": "Ingrese token de sesión...",
		"credentialsJson": "Ingrese JSON de credenciales...",
		"keyFilePath": "Ingrese ruta del archivo de clave...",
		"projectId": "Ingrese ID del proyecto...",
		"customArn": "Ingrese ARN (ej. arn:aws:bedrock:us-east-1:123456789012:foundation-model/my-model)",
		"baseUrl": "Ingrese URL base...",
		"modelId": {
			"lmStudio": "ej. meta-llama-3.1-8b-instruct",
			"lmStudioDraft": "ej. lmstudio-community/llama-3.2-1b-instruct",
			"ollama": "ej. llama3.1"
		},
		"numbers": {
			"maxTokens": "ej. 4096",
			"contextWindow": "ej. 128000",
			"inputPrice": "ej. 0.0001",
			"outputPrice": "ej. 0.0002",
			"cacheWritePrice": "ej. 0.00005"
		}
	},
	"defaults": {
		"ollamaUrl": "Predeterminado: http://localhost:11434",
		"lmStudioUrl": "Predeterminado: http://localhost:1234",
		"geminiUrl": "Predeterminado: https://generativelanguage.googleapis.com"
	},
	"labels": {
		"customArn": "ARN personalizado",
		"useCustomArn": "Usar ARN personalizado..."
	}
}<|MERGE_RESOLUTION|>--- conflicted
+++ resolved
@@ -80,16 +80,14 @@
 			"commandPlaceholder": "Ingrese prefijo de comando (ej. 'git ')",
 			"addButton": "Añadir"
 		},
-<<<<<<< HEAD
 		"showMenu": {
 			"label": "Mostrar menú de aprobación automática en la vista de chat",
 			"description": "Cuando está habilitado, el menú de aprobación automática se mostrará en la parte inferior de la vista de chat, permitiendo un acceso rápido a la configuración de aprobación automática"
-=======
+		},
 		"apiRequestLimit": {
 			"title": "Solicitudes máximas",
 			"description": "Realizar automáticamente esta cantidad de solicitudes a la API antes de pedir aprobación para continuar con la tarea.",
 			"unlimited": "Ilimitado"
->>>>>>> dbb58f08
 		}
 	},
 	"providers": {
@@ -478,11 +476,7 @@
 		"useCustomModel": "Usar personalizado: {{modelId}}"
 	},
 	"footer": {
-<<<<<<< HEAD
 		"feedback": "Si tiene alguna pregunta o comentario, no dude en abrir un issue en <githubLink>github.com/Kilo-Org/kilocode</githubLink> o unirse a <redditLink>reddit.com/r/kilocode</redditLink> o <discordLink>kilocode.ai/discord</discordLink>",
-=======
-		"feedback": "Si tiene alguna pregunta o comentario, no dude en abrir un issue en <githubLink>github.com/RooCodeInc/Roo-Code</githubLink> o unirse a <redditLink>reddit.com/r/RooCode</redditLink> o <discordLink>discord.gg/roocode</discordLink>",
->>>>>>> dbb58f08
 		"telemetry": {
 			"label": "Permitir informes anónimos de errores y uso",
 			"description": "Ayude a mejorar Kilo Code enviando datos de uso anónimos e informes de errores. Nunca se envía código, prompts o información personal. Consulte nuestra política de privacidad para más detalles."
