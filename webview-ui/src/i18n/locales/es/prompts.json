--- conflicted
+++ resolved
@@ -6,13 +6,8 @@
 		"createNewMode": "Crear nuevo modo",
 		"editModesConfig": "Editar configuración de modos",
 		"editGlobalModes": "Editar modos globales",
-<<<<<<< HEAD
 		"editProjectModes": "Editar modos del proyecto (.kilocodemodes)",
-		"createModeHelpText": "¡Haz clic en + para crear un nuevo modo personalizado, o simplemente pídele a Kilo Code en el chat que te cree uno!",
-=======
-		"editProjectModes": "Editar modos del proyecto (.roomodes)",
-		"createModeHelpText": "Los modos son personas especializadas que adaptan el comportamiento de Roo. <0>Aprende sobre el uso de modos</0> o <1>Personalización de modos.</1>",
->>>>>>> d2e15c16
+		"createModeHelpText": "Los modos son personas especializadas que adaptan el comportamiento de Kilo Code. <0>Aprende sobre el uso de modos</0> o <1>Personalización de modos.</1>",
 		"selectMode": "Buscar modos"
 	},
 	"apiConfiguration": {
@@ -52,13 +47,8 @@
 	},
 	"globalCustomInstructions": {
 		"title": "Instrucciones personalizadas para todos los modos",
-<<<<<<< HEAD
-		"description": "Estas instrucciones se aplican a todos los modos. Proporcionan un conjunto base de comportamientos que pueden ser mejorados por instrucciones específicas de cada modo.\nSi quieres que Kilo Code piense y hable en un idioma diferente al idioma de visualización de tu editor ({{language}}), puedes especificarlo aquí.",
-		"loadFromFile": "Las instrucciones también se pueden cargar desde la carpeta <span>.kilocode/rules/</span> en tu espacio de trabajo (.kilocoderules está obsoleto y dejará de funcionar pronto)."
-=======
 		"description": "Estas instrucciones se aplican a todos los modos. Proporcionan un conjunto base de comportamientos que pueden ser mejorados por instrucciones específicas de cada modo a continuación. <0>Más información</0>",
-		"loadFromFile": "Las instrucciones también se pueden cargar desde la carpeta <span>.roo/rules/</span> en tu espacio de trabajo (.roorules y .clinerules están obsoletos y dejarán de funcionar pronto)."
->>>>>>> d2e15c16
+		"loadFromFile": "Las instrucciones también se pueden cargar desde la carpeta <span>.kilocode/rules/</span> en tu espacio de trabajo (.kilocoderules y .clinerules están obsoletos y dejarán de funcionar pronto)."
 	},
 	"systemPrompt": {
 		"preview": "Vista previa de la solicitud del sistema",
@@ -117,11 +107,7 @@
 	},
 	"advancedSystemPrompt": {
 		"title": "Avanzado: Anular solicitud del sistema",
-<<<<<<< HEAD
-		"description": "Puedes reemplazar completamente la solicitud del sistema para este modo (aparte de la definición de rol e instrucciones personalizadas) creando un archivo en <span>.kilocode/system-prompt-{{slug}}</span> en tu espacio de trabajo. ¡Esta es una función muy avanzada que omite las salvaguardas integradas y las verificaciones de consistencia (especialmente en torno al uso de herramientas), así que ten cuidado!"
-=======
-		"description": "<2>⚠️ Advertencia:</2> Esta función avanzada omite las medidas de seguridad. <1>¡LEE ESTO ANTES DE USAR!</1>Anula la solicitud del sistema predeterminada creando un archivo en <span>.roo/system-prompt-{{slug}}</span>."
->>>>>>> d2e15c16
+		"description": "<2>⚠️ Advertencia:</2> Esta función avanzada omite las medidas de seguridad. <1>¡LEE ESTO ANTES DE USAR!</1>Anula la solicitud del sistema predeterminada creando un archivo en <span>.kilocode/system-prompt-{{slug}}</span>."
 	},
 	"createModeDialog": {
 		"title": "Crear nuevo modo",
