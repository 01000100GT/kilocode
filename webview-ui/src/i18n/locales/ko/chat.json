{
	"greeting": "Kilo Code가 당신을 위해 무엇을 할 수 있을까요?",
	"task": {
		"title": "작업",
		"seeMore": "더 보기",
		"seeLess": "줄여보기",
		"tokens": "토큰:",
		"cache": "캐시:",
		"apiCost": "API 비용:",
		"contextWindow": "컨텍스트 창:",
		"closeAndStart": "작업 닫고 새 작업 시작",
		"export": "작업 기록 내보내기",
		"delete": "작업 삭제 (Shift + 클릭으로 확인 생략)",
		"condenseContext": "컨텍스트 지능적으로 압축"
	},
	"history": {
		"title": "기록"
	},
	"unpin": "고정 해제하기",
	"pin": "고정하기",
	"tokenProgress": {
		"availableSpace": "사용 가능한 공간: {{amount}} 토큰",
		"tokensUsed": "사용된 토큰: {{used}} / {{total}}",
		"reservedForResponse": "모델 응답용 예약: {{amount}} 토큰"
	},
	"retry": {
		"title": "다시 시도",
		"tooltip": "작업 다시 시도"
	},
	"startNewTask": {
		"title": "새 작업 시작",
		"tooltip": "새 작업 시작하기"
	},
	"reportBug": {
		"title": "버그 신고"
	},
	"proceedAnyways": {
		"title": "그래도 계속",
		"tooltip": "명령 실행 중에도 계속 진행"
	},
	"save": {
		"title": "저장",
		"tooltip": "파일 변경사항 저장"
	},
	"reject": {
		"title": "거부",
		"tooltip": "이 작업 거부"
	},
	"completeSubtaskAndReturn": "하위 작업 완료 후 돌아가기",
	"approve": {
		"title": "승인",
		"tooltip": "이 작업 승인"
	},
	"runCommand": {
		"title": "명령 실행",
		"tooltip": "이 명령 실행"
	},
	"proceedWhileRunning": {
		"title": "실행 중에도 계속",
		"tooltip": "경고에도 불구하고 계속 진행"
	},
	"killCommand": {
		"title": "명령 종료",
		"tooltip": "현재 명령 종료"
	},
	"resumeTask": {
		"title": "작업 재개",
		"tooltip": "현재 작업 계속하기"
	},
	"terminate": {
		"title": "종료",
		"tooltip": "현재 작업 종료"
	},
	"cancel": {
		"title": "취소",
		"tooltip": "현재 작업 취소"
	},
	"scrollToBottom": "채팅 하단으로 스크롤",
	"about": "AI 지원으로 코드를 생성, 리팩터링 및 디버깅합니다. 자세한 내용은 <DocsLink>문서</DocsLink>를 확인하세요.",
	"onboarding": "<strong>이 작업 공간의 작업 목록이 비어 있습니다.</strong> 아래에 작업을 입력하여 시작하세요. 어떻게 시작해야 할지 모르겠나요? Kilo Code가 무엇을 할 수 있는지 <DocsLink>문서</DocsLink>에서 자세히 알아보세요.",
	"rooTips": {
		"boomerangTasks": {
			"title": "부메랑 작업",
			"description": "작업을 더 작고 관리하기 쉬운 부분으로 나눕니다."
		},
		"stickyModels": {
			"title": "스티키 모드",
			"description": "각 모드는 마지막으로 사용한 모델을 기억합니다."
		},
		"tools": {
			"title": "도구",
			"description": "AI가 웹 탐색, 명령 실행 등으로 문제를 해결하도록 허용합니다."
		},
		"customizableModes": {
			"title": "사용자 정의 모드",
			"description": "고유한 동작과 할당된 모델을 가진 전문 페르소나"
		}
	},
	"selectMode": "상호작용 모드 선택",
	"selectApiConfig": "API 구성 선택",
	"enhancePrompt": "추가 컨텍스트로 프롬프트 향상",
	"addImages": "메시지에 이미지 추가",
	"sendMessage": "메시지 보내기",
	"typeMessage": "메시지 입력...",
	"typeTask": "구축, 찾기, 질문하기",
	"addContext": "컨텍스트 추가는 @, 모드 전환은 /",
	"dragFiles": "파일을 드래그하려면 shift 키 누르기",
	"dragFilesImages": "파일/이미지를 드래그하려면 shift 키 누르기",
	"enhancePromptDescription": "'프롬프트 향상' 버튼은 추가 컨텍스트, 명확화 또는 재구성을 제공하여 요청을 개선합니다. 여기에 요청을 입력한 다음 버튼을 다시 클릭하여 작동 방식을 확인해보세요.",
	"errorReadingFile": "파일 읽기 오류:",
	"noValidImages": "처리된 유효한 이미지가 없습니다",
	"separator": "구분자",
	"edit": "편집...",
	"forNextMode": "다음 모드용",
	"error": "오류",
	"diffError": {
		"title": "편집 실패"
	},
	"troubleMessage": "Kilo Code에 문제가 발생했습니다...",
	"apiRequest": {
		"title": "API 요청",
		"failed": "API 요청 실패",
		"streaming": "API 요청...",
		"cancelled": "API 요청 취소됨",
		"streamingFailed": "API 스트리밍 실패"
	},
	"checkpoint": {
		"initial": "초기 체크포인트",
		"regular": "체크포인트",
		"initializingWarning": "체크포인트 초기화 중... 시간이 너무 오래 걸리면 <settingsLink>설정</settingsLink>에서 체크포인트를 비활성화하고 작업을 다시 시작할 수 있습니다.",
		"menu": {
			"viewDiff": "차이점 보기",
			"restore": "체크포인트 복원",
			"restoreFiles": "파일 복원",
			"restoreFilesDescription": "프로젝트 파일을 이 시점에 찍힌 스냅샷으로 복원합니다.",
			"restoreFilesAndTask": "파일 및 작업 복원",
			"confirm": "확인",
			"cancel": "취소",
			"cannotUndo": "이 작업은 취소할 수 없습니다.",
			"restoreFilesAndTaskDescription": "프로젝트 파일을 이 시점에 찍힌 스냅샷으로 복원하고 이 지점 이후의 모든 메시지를 삭제합니다."
		},
		"current": "현재"
	},
	"instructions": {
		"wantsToFetch": "Kilo Code는 현재 작업을 지원하기 위해 자세한 지침을 가져오려고 합니다"
	},
	"fileOperations": {
<<<<<<< HEAD
		"wantsToRead": "Kilo Code가 이 파일을 읽고 싶어합니다:",
		"wantsToReadOutsideWorkspace": "Kilo Code가 워크스페이스 외부의 이 파일을 읽고 싶어합니다:",
		"didRead": "Kilo Code가 이 파일을 읽었습니다:",
		"wantsToEdit": "Kilo Code가 이 파일을 편집하고 싶어합니다:",
		"wantsToEditOutsideWorkspace": "Kilo Code가 워크스페이스 외부의 이 파일을 편집하고 싶어합니다:",
		"wantsToCreate": "Kilo Code가 새 파일을 만들고 싶어합니다:",
		"wantsToSearchReplace": "Kilo Code가 이 파일에서 검색 및 바꾸기를 수행하고 싶어합니다:",
		"didSearchReplace": "Kilo Code가 이 파일에서 검색 및 바꾸기를 수행했습니다:",
		"wantsToInsert": "Kilo Code가 이 파일에 내용을 삽입하고 싶어합니다:",
		"wantsToInsertWithLineNumber": "Kilo Code가 이 파일의 {{lineNumber}}번 줄에 내용을 삽입하고 싶어합니다:",
		"wantsToInsertAtEnd": "Kilo Code가 이 파일의 끝에 내용을 추가하고 싶어합니다:"
=======
		"wantsToRead": "Roo가 이 파일을 읽고 싶어합니다:",
		"wantsToReadOutsideWorkspace": "Roo가 워크스페이스 외부의 이 파일을 읽고 싶어합니다:",
		"didRead": "Roo가 이 파일을 읽었습니다:",
		"wantsToEdit": "Roo가 이 파일을 편집하고 싶어합니다:",
		"wantsToEditOutsideWorkspace": "Roo가 워크스페이스 외부의 이 파일을 편집하고 싶어합니다:",
		"wantsToCreate": "Roo가 새 파일을 만들고 싶어합니다:",
		"wantsToSearchReplace": "Roo가 이 파일에서 검색 및 바꾸기를 수행하고 싶어합니다:",
		"didSearchReplace": "Roo가 이 파일에서 검색 및 바꾸기를 수행했습니다:",
		"wantsToInsert": "Roo가 이 파일에 내용을 삽입하고 싶어합니다:",
		"wantsToInsertWithLineNumber": "Roo가 이 파일의 {{lineNumber}}번 줄에 내용을 삽입하고 싶어합니다:",
		"wantsToInsertAtEnd": "Roo가 이 파일의 끝에 내용을 추가하고 싶어합니다:",
		"wantsToReadAndXMore": "Roo가 이 파일과 {{count}}개의 파일을 더 읽으려고 합니다:",
		"wantsToReadMultiple": "Roo가 여러 파일을 읽으려고 합니다:"
>>>>>>> 69f72002
	},
	"directoryOperations": {
		"wantsToViewTopLevel": "Kilo Code가 이 디렉토리의 최상위 파일을 보고 싶어합니다:",
		"didViewTopLevel": "Kilo Code가 이 디렉토리의 최상위 파일을 보았습니다:",
		"wantsToViewRecursive": "Kilo Code가 이 디렉토리의 모든 파일을 재귀적으로 보고 싶어합니다:",
		"didViewRecursive": "Kilo Code가 이 디렉토리의 모든 파일을 재귀적으로 보았습니다:",
		"wantsToViewDefinitions": "Kilo Code가 이 디렉토리에서 사용된 소스 코드 정의 이름을 보고 싶어합니다:",
		"didViewDefinitions": "Kilo Code가 이 디렉토리에서 사용된 소스 코드 정의 이름을 보았습니다:",
		"wantsToSearch": "Kilo Code가 이 디렉토리에서 <code>{{regex}}</code>을(를) 검색하고 싶어합니다:",
		"didSearch": "Kilo Code가 이 디렉토리에서 <code>{{regex}}</code>을(를) 검색했습니다:"
	},
	"commandOutput": "명령 출력",
	"response": "응답",
	"arguments": "인수",
	"mcp": {
		"wantsToUseTool": "Kilo Code가 {{serverName}} MCP 서버에서 도구를 사용하고 싶어합니다:",
		"wantsToAccessResource": "Kilo Code가 {{serverName}} MCP 서버에서 리소스에 접근하고 싶어합니다:"
	},
	"modes": {
		"wantsToSwitch": "Kilo Code가 <code>{{mode}}</code> 모드로 전환하고 싶어합니다",
		"wantsToSwitchWithReason": "Kilo Code가 다음 이유로 <code>{{mode}}</code> 모드로 전환하고 싶어합니다: {{reason}}",
		"didSwitch": "Kilo Code가 <code>{{mode}}</code> 모드로 전환했습니다",
		"didSwitchWithReason": "Kilo Code가 다음 이유로 <code>{{mode}}</code> 모드로 전환했습니다: {{reason}}"
	},
	"subtasks": {
		"wantsToCreate": "Kilo Code <code>{{mode}}</code> 모드에서 새 하위 작업을 만들고 싶어합니다:",
		"wantsToFinish": "Kilo Code 이 하위 작업을 완료하고 싶어합니다",
		"newTaskContent": "하위 작업 지침",
		"completionContent": "하위 작업 완료",
		"resultContent": "하위 작업 결과",
		"defaultResult": "다음 작업을 계속 진행해주세요.",
		"completionInstructions": "하위 작업 완료! 결과를 검토하고 수정 사항이나 다음 단계를 제안할 수 있습니다. 모든 것이 괜찮아 보이면, 부모 작업에 결과를 반환하기 위해 확인해주세요."
	},
	"questions": {
		"hasQuestion": "Kilo Code에게 질문이 있습니다:"
	},
	"taskCompleted": "작업 완료",
	"powershell": {
		"issues": "Windows PowerShell에 문제가 있는 것 같습니다. 다음을 참조하세요"
	},
	"autoApprove": {
		"title": "자동 승인:",
		"none": "없음",
		"description": "자동 승인을 사용하면 Kilo Code가 권한을 요청하지 않고 작업을 수행할 수 있습니다. 완전히 신뢰할 수 있는 작업에만 활성화하세요. 더 자세한 구성은 <settingsLink>설정</settingsLink>에서 사용할 수 있습니다."
	},
	"reasoning": {
		"thinking": "생각 중",
		"seconds": "{{count}}초"
	},
	"contextCondense": {
		"title": "컨텍스트 요약됨",
		"condensing": "컨텍스트 압축 중...",
		"errorHeader": "컨텍스트 압축 실패",
		"tokens": "토큰"
	},
	"followUpSuggest": {
		"copyToInput": "입력창에 복사 (또는 Shift + 클릭)"
	},
	"announcement": {
		"title": "🎉 Roo Code {{version}} 출시",
		"description": "Roo Code {{version}}은 사용자 피드백을 기반으로 강력한 새로운 기능과 개선사항을 제공합니다.",
		"whatsNew": "새로운 기능",
		"feature1": "<bold>지능형 컨텍스트 압축이 기본적으로 활성화됨</bold>: 컨텍스트 압축이 이제 기본적으로 활성화되며 자동 압축이 발생하는 시점을 구성할 수 있습니다",
		"feature2": "<bold>수동 압축 버튼</bold>: 작업 헤더의 새 버튼으로 언제든지 수동으로 컨텍스트 압축을 트리거할 수 있습니다",
		"feature3": "<bold>향상된 압축 설정</bold>: <contextSettingsLink>컨텍스트 설정</contextSettingsLink>을 통해 자동 압축이 언제 어떻게 발생하는지 세밀하게 조정",
		"hideButton": "공지 숨기기",
		"detailsDiscussLinks": "<discordLink>Discord</discordLink>와 <redditLink>Reddit</redditLink>에서 더 자세한 정보를 확인하고 논의하세요 🚀"
	},
	"browser": {
		"rooWantsToUse": "Kilo Code가 브라우저를 사용하고 싶어합니다:",
		"consoleLogs": "콘솔 로그",
		"noNewLogs": "(새 로그 없음)",
		"screenshot": "브라우저 스크린샷",
		"cursor": "커서",
		"navigation": {
			"step": "단계 {{current}} / {{total}}",
			"previous": "이전",
			"next": "다음"
		},
		"sessionStarted": "브라우저 세션 시작됨",
		"actions": {
			"title": "브라우저 작업: ",
			"launch": "{{url}}에서 브라우저 실행",
			"click": "클릭 ({{coordinate}})",
			"type": "입력 \"{{text}}\"",
			"scrollDown": "아래로 스크롤",
			"scrollUp": "위로 스크롤",
			"close": "브라우저 닫기"
		}
	},
	"codeblock": {
		"tooltips": {
			"expand": "코드 블록 확장",
			"collapse": "코드 블록 축소",
			"enable_wrap": "자동 줄바꿈 활성화",
			"disable_wrap": "자동 줄바꿈 비활성화",
			"copy_code": "코드 복사"
		}
	},
	"systemPromptWarning": "경고: 사용자 정의 시스템 프롬프트 재정의가 활성화되었습니다. 이로 인해 기능이 심각하게 손상되고 예측할 수 없는 동작이 발생할 수 있습니다.",
	"profileViolationWarning": "현재 프로필이 조직 설정을 위반합니다",
	"shellIntegration": {
		"title": "명령 실행 경고",
		"description": "명령이 VSCode 터미널 쉘 통합 없이 실행되고 있습니다. 이 경고를 숨기려면 <settingsLink>Kilo Code 설정</settingsLink>의 <strong>Terminal</strong> 섹션에서 쉘 통합을 비활성화하거나 아래 링크를 사용하여 VSCode 터미널 통합 문제를 해결하세요.",
		"troubleshooting": "쉘 통합 문서를 보려면 여기를 클릭하세요."
	},
	"ask": {
		"autoApprovedRequestLimitReached": {
			"title": "자동 승인 요청 한도 도달",
			"description": "Kilo Code가 {{count}}개의 API 요청(들)에 대한 자동 승인 한도에 도달했습니다. 카운트를 재설정하고 작업을 계속하시겠습니까?",
			"button": "재설정 후 계속"
		}
	},
	"codebaseSearch": {
		"wantsToSearch": "Kilo Code가 코드베이스에서 <code>{{query}}</code>을(를) 검색하고 싶어합니다:",
		"wantsToSearchWithPath": "Kilo Code가 <code>{{path}}</code>에서 <code>{{query}}</code>을(를) 검색하고 싶어합니다:",
		"didSearch": "<code>{{query}}</code>에 대한 검색 결과 {{count}}개 찾음:"
	},
	"read-batch": {
		"approve": {
			"title": "모두 승인"
		},
		"deny": {
			"title": "모두 거부"
		}
	}
}<|MERGE_RESOLUTION|>--- conflicted
+++ resolved
@@ -145,7 +145,6 @@
 		"wantsToFetch": "Kilo Code는 현재 작업을 지원하기 위해 자세한 지침을 가져오려고 합니다"
 	},
 	"fileOperations": {
-<<<<<<< HEAD
 		"wantsToRead": "Kilo Code가 이 파일을 읽고 싶어합니다:",
 		"wantsToReadOutsideWorkspace": "Kilo Code가 워크스페이스 외부의 이 파일을 읽고 싶어합니다:",
 		"didRead": "Kilo Code가 이 파일을 읽었습니다:",
@@ -156,22 +155,9 @@
 		"didSearchReplace": "Kilo Code가 이 파일에서 검색 및 바꾸기를 수행했습니다:",
 		"wantsToInsert": "Kilo Code가 이 파일에 내용을 삽입하고 싶어합니다:",
 		"wantsToInsertWithLineNumber": "Kilo Code가 이 파일의 {{lineNumber}}번 줄에 내용을 삽입하고 싶어합니다:",
-		"wantsToInsertAtEnd": "Kilo Code가 이 파일의 끝에 내용을 추가하고 싶어합니다:"
-=======
-		"wantsToRead": "Roo가 이 파일을 읽고 싶어합니다:",
-		"wantsToReadOutsideWorkspace": "Roo가 워크스페이스 외부의 이 파일을 읽고 싶어합니다:",
-		"didRead": "Roo가 이 파일을 읽었습니다:",
-		"wantsToEdit": "Roo가 이 파일을 편집하고 싶어합니다:",
-		"wantsToEditOutsideWorkspace": "Roo가 워크스페이스 외부의 이 파일을 편집하고 싶어합니다:",
-		"wantsToCreate": "Roo가 새 파일을 만들고 싶어합니다:",
-		"wantsToSearchReplace": "Roo가 이 파일에서 검색 및 바꾸기를 수행하고 싶어합니다:",
-		"didSearchReplace": "Roo가 이 파일에서 검색 및 바꾸기를 수행했습니다:",
-		"wantsToInsert": "Roo가 이 파일에 내용을 삽입하고 싶어합니다:",
-		"wantsToInsertWithLineNumber": "Roo가 이 파일의 {{lineNumber}}번 줄에 내용을 삽입하고 싶어합니다:",
-		"wantsToInsertAtEnd": "Roo가 이 파일의 끝에 내용을 추가하고 싶어합니다:",
-		"wantsToReadAndXMore": "Roo가 이 파일과 {{count}}개의 파일을 더 읽으려고 합니다:",
-		"wantsToReadMultiple": "Roo가 여러 파일을 읽으려고 합니다:"
->>>>>>> 69f72002
+		"wantsToInsertAtEnd": "Kilo Code가 이 파일의 끝에 내용을 추가하고 싶어합니다:",
+		"wantsToReadAndXMore": "Kilo Code가 이 파일과 {{count}}개의 파일을 더 읽으려고 합니다:",
+		"wantsToReadMultiple": "Kilo Code가 여러 파일을 읽으려고 합니다:"
 	},
 	"directoryOperations": {
 		"wantsToViewTopLevel": "Kilo Code가 이 디렉토리의 최상위 파일을 보고 싶어합니다:",
