{
	"greeting": "Co Kilo Code może dla Ciebie zrobić?",
	"task": {
		"title": "Zadanie",
		"seeMore": "Zobacz więcej",
		"seeLess": "Zobacz mniej",
		"tokens": "Tokeny:",
		"cache": "Pamięć podręczna:",
		"apiCost": "Koszt API:",
		"contextWindow": "Okno kontekstu:",
		"closeAndStart": "Zamknij zadanie i rozpocznij nowe",
		"export": "Eksportuj historię zadań",
		"delete": "Usuń zadanie (Shift + Kliknięcie, aby pominąć potwierdzenie)"
	},
	"unpin": "Odepnij",
	"pin": "Przypnij",
	"tokenProgress": {
		"availableSpace": "Dostępne miejsce: {{amount}} tokenów",
		"tokensUsed": "Wykorzystane tokeny: {{used}} z {{total}}",
		"reservedForResponse": "Zarezerwowane dla odpowiedzi modelu: {{amount}} tokenów"
	},
	"retry": {
		"title": "Ponów",
		"tooltip": "Spróbuj ponownie wykonać operację"
	},
	"startNewTask": {
		"title": "Rozpocznij nowe zadanie",
		"tooltip": "Rozpocznij nowe zadanie"
	},
	"proceedAnyways": {
		"title": "Kontynuuj mimo to",
		"tooltip": "Kontynuuj podczas wykonywania polecenia"
	},
	"save": {
		"title": "Zapisz",
		"tooltip": "Zapisz zmiany w pliku"
	},
	"reject": {
		"title": "Odrzuć",
		"tooltip": "Odrzuć tę akcję"
	},
	"completeSubtaskAndReturn": "Zakończ podzadanie i wróć",
	"approve": {
		"title": "Zatwierdź",
		"tooltip": "Zatwierdź tę akcję"
	},
	"runCommand": {
		"title": "Uruchom polecenie",
		"tooltip": "Wykonaj to polecenie"
	},
	"proceedWhileRunning": {
		"title": "Kontynuuj podczas wykonywania",
		"tooltip": "Kontynuuj pomimo ostrzeżeń"
	},
	"resumeTask": {
		"title": "Wznów zadanie",
		"tooltip": "Kontynuuj bieżące zadanie"
	},
	"terminate": {
		"title": "Zakończ",
		"tooltip": "Zakończ bieżące zadanie"
	},
	"cancel": {
		"title": "Anuluj",
		"tooltip": "Anuluj bieżącą operację"
	},
	"scrollToBottom": "Przewiń do dołu czatu",
	"selectMode": "Wybierz tryb interakcji",
	"selectApiConfig": "Wybierz konfigurację API",
	"enhancePrompt": "Ulepsz podpowiedź dodatkowym kontekstem",
	"addImages": "Dodaj obrazy do wiadomości",
	"sendMessage": "Wyślij wiadomość",
	"typeMessage": "Wpisz wiadomość...",
	"typeTask": "Wpisz swoje zadanie tutaj...",
	"addContext": "@ aby dodać kontekst, / aby zmienić tryb",
	"dragFiles": "przytrzymaj shift, aby przeciągnąć pliki",
	"dragFilesImages": "przytrzymaj shift, aby przeciągnąć pliki/obrazy",
	"enhancePromptDescription": "Przycisk 'Ulepsz podpowiedź' pomaga ulepszyć Twoją prośbę, dostarczając dodatkowy kontekst, wyjaśnienia lub przeformułowania. Spróbuj wpisać prośbę tutaj i kliknij przycisk ponownie, aby zobaczyć, jak to działa.",
	"errorReadingFile": "Błąd odczytu pliku:",
	"noValidImages": "Nie przetworzono żadnych prawidłowych obrazów",
	"separator": "Separator",
	"edit": "Edytuj...",
	"forNextMode": "dla następnego trybu",
	"error": "Błąd",
	"troubleMessage": "Kilo Code ma problemy...",
	"apiRequest": {
		"title": "Zapytanie API",
		"failed": "Zapytanie API nie powiodło się",
		"streaming": "Zapytanie API...",
		"cancelled": "Zapytanie API anulowane",
		"streamingFailed": "Strumieniowanie API nie powiodło się"
	},
	"checkpoint": {
		"initial": "Początkowy punkt kontrolny",
		"regular": "Punkt kontrolny",
		"menu": {
			"viewDiff": "Zobacz różnice",
			"restore": "Przywróć punkt kontrolny",
			"restoreFiles": "Przywróć pliki",
			"restoreFilesDescription": "Przywraca pliki Twojego projektu do zrzutu wykonanego w tym punkcie.",
			"restoreFilesAndTask": "Przywróć pliki i zadanie",
			"confirm": "Potwierdź",
			"cancel": "Anuluj",
			"cannotUndo": "Tej akcji nie można cofnąć.",
			"restoreFilesAndTaskDescription": "Przywraca pliki Twojego projektu do zrzutu wykonanego w tym punkcie i usuwa wszystkie wiadomości po tym punkcie."
		},
		"current": "Bieżący"
	},
	"instructions": {
		"wantsToFetch": "Roo chce pobrać szczegółowe instrukcje, aby pomóc w bieżącym zadaniu"
	},
	"fileOperations": {
<<<<<<< HEAD
		"wantsToRead": "Kilo Code chce przeczytać ten plik:",
		"didRead": "Kilo Code przeczytał ten plik:",
		"wantsToEdit": "Kilo Code chce edytować ten plik:",
		"wantsToCreate": "Kilo Code chce utworzyć nowy plik:"
=======
		"wantsToRead": "Roo chce przeczytać ten plik:",
		"wantsToReadOutsideWorkspace": "Roo chce przeczytać ten plik poza obszarem roboczym:",
		"didRead": "Roo przeczytał ten plik:",
		"wantsToEdit": "Roo chce edytować ten plik:",
		"wantsToEditOutsideWorkspace": "Roo chce edytować ten plik poza obszarem roboczym:",
		"wantsToCreate": "Roo chce utworzyć nowy plik:"
>>>>>>> 0949556b
	},
	"directoryOperations": {
		"wantsToViewTopLevel": "Kilo Code chce zobaczyć pliki najwyższego poziomu w tym katalogu:",
		"didViewTopLevel": "Kilo Code zobaczył pliki najwyższego poziomu w tym katalogu:",
		"wantsToViewRecursive": "Kilo Code chce rekurencyjnie zobaczyć wszystkie pliki w tym katalogu:",
		"didViewRecursive": "Kilo Code rekurencyjnie zobaczył wszystkie pliki w tym katalogu:",
		"wantsToViewDefinitions": "Kilo Code chce zobaczyć nazwy definicji kodu źródłowego używane w tym katalogu:",
		"didViewDefinitions": "Kilo Code zobaczył nazwy definicji kodu źródłowego używane w tym katalogu:",
		"wantsToSearch": "Kilo Code chce przeszukać ten katalog w poszukiwaniu <code>{{regex}}</code>:",
		"didSearch": "Kilo Code przeszukał ten katalog w poszukiwaniu <code>{{regex}}</code>:"
	},
	"commandOutput": "Wyjście polecenia",
	"response": "Odpowiedź",
	"arguments": "Argumenty",
	"mcp": {
		"wantsToUseTool": "Kilo Code chce użyć narzędzia na serwerze MCP {{serverName}}:",
		"wantsToAccessResource": "Kilo Code chce uzyskać dostęp do zasobu na serwerze MCP {{serverName}}:"
	},
	"modes": {
		"wantsToSwitch": "Kilo Code chce przełączyć się na tryb <code>{{mode}}</code>",
		"wantsToSwitchWithReason": "Kilo Code chce przełączyć się na tryb <code>{{mode}}</code> ponieważ: {{reason}}",
		"didSwitch": "Kilo Code przełączył się na tryb <code>{{mode}}</code>",
		"didSwitchWithReason": "Kilo Code przełączył się na tryb <code>{{mode}}</code> ponieważ: {{reason}}"
	},
	"subtasks": {
		"wantsToCreate": "Kilo Code chce utworzyć nowe podzadanie w trybie <code>{{mode}}</code>:",
		"wantsToFinish": "Kilo Code chce zakończyć to podzadanie"
	},
	"questions": {
		"hasQuestion": "Kilo Code ma pytanie:"
	},
	"taskCompleted": "Zadanie zakończone",
	"shellIntegration": {
		"unavailable": "Integracja powłoki niedostępna",
		"troubleshooting": "Nadal masz problemy?"
	},
	"powershell": {
		"issues": "Wygląda na to, że masz problemy z Windows PowerShell, proszę zapoznaj się z tym"
	},
	"autoApprove": {
		"title": "Automatyczne zatwierdzanie:",
		"none": "Brak",
<<<<<<< HEAD
		"description": "Automatyczne zatwierdzanie pozwala Kilo Code wykonywać działania bez pytania o pozwolenie. Włącz tylko dla działań, którym w pełni ufasz.",
=======
		"description": "Automatyczne zatwierdzanie pozwala Roo Code wykonywać działania bez pytania o pozwolenie. Włącz tylko dla działań, którym w pełni ufasz. Bardziej szczegółowa konfiguracja dostępna w <settingsLink>Ustawieniach</settingsLink>.",
>>>>>>> 0949556b
		"actions": {
			"readFiles": {
				"label": "Czytaj pliki i katalogi",
				"shortName": "Czytanie",
				"description": "Pozwala na dostęp do odczytu dowolnego pliku na Twoim komputerze."
			},
			"editFiles": {
				"label": "Edytuj pliki",
				"shortName": "Edycja",
				"description": "Pozwala na modyfikację dowolnych plików na Twoim komputerze."
			},
			"executeCommands": {
				"label": "Wykonuj zatwierdzone polecenia",
				"shortName": "Polecenia",
				"description": "Pozwala na wykonywanie zatwierdzonych poleceń terminala. Możesz to skonfigurować w panelu ustawień."
			},
			"useBrowser": {
				"label": "Używaj przeglądarki",
				"shortName": "Przeglądarka",
				"description": "Pozwala na uruchamianie i interakcję z dowolną stroną internetową w przeglądarce bezinterfejsowej."
			},
			"useMcp": {
				"label": "Używaj serwerów MCP",
				"shortName": "MCP",
				"description": "Pozwala na korzystanie ze skonfigurowanych serwerów MCP, które mogą modyfikować system plików lub wchodzić w interakcje z API."
			},
			"switchModes": {
				"label": "Przełączaj tryby",
				"shortName": "Tryby",
				"description": "Pozwala na automatyczne przełączanie między różnymi trybami bez wymagania zatwierdzenia."
			},
			"subtasks": {
				"label": "Twórz i kończ podzadania",
				"shortName": "Podzadania",
				"description": "Pozwala na tworzenie i kończenie podzadań bez wymagania zatwierdzenia."
			},
			"retryRequests": {
				"label": "Ponów nieudane zapytania",
				"shortName": "Ponowienia",
				"description": "Automatycznie ponawia nieudane zapytania API, gdy dostawca zwraca odpowiedź z błędem."
			}
		}
	},
	"reasoning": {
		"thinking": "Myślenie",
		"seconds": "{{count}} s"
	},
	"followUpSuggest": {
		"copyToInput": "Kopiuj do pola wprowadzania (lub Shift + kliknięcie)"
	},
	"announcement": {
<<<<<<< HEAD
		"title": "🎉 Kilo Code 3.10 wydany",
		"description": "Kilo Code 3.10 przynosi potężne usprawnienia produktywności!",
=======
		"title": "🎉 Roo Code 3.11 wydany",
		"description": "Roo Code 3.11 przynosi znaczące usprawnienia wydajności i nowe funkcje!",
>>>>>>> 0949556b
		"whatsNew": "Co nowego",
		"feature1": "Szybkie edycje - Zmiany są teraz stosowane znacznie szybciej. Mniej czekania, więcej kodowania.",
		"feature2": "Salda kluczy API - Sprawdź stan swoich kont OpenRouter i Requesty w ustawieniach.",
		"feature3": "Konfiguracja MCP na poziomie projektu - Teraz możesz skonfigurować ją dla każdego projektu/przestrzeni roboczej.",
		"feature4": "Ulepszenia wsparcia dla Gemini - Inteligentniejsze ponawianie, poprawione escapowanie, dodano do dostawcy Vertex.",
		"feature5": "Import/Export ustawień - Łatwo twórz kopie zapasowe lub udostępniaj swoją konfigurację między różnymi środowiskami.",
		"hideButton": "Ukryj ogłoszenie",
		"detailsDiscussLinks": "Uzyskaj więcej szczegółów i dołącz do dyskusji na <discordLink>Discord</discordLink> i <redditLink>Reddit</redditLink> 🚀"
	},
	"browser": {
		"rooWantsToUse": "Kilo Code chce użyć przeglądarki:",
		"consoleLogs": "Logi konsoli",
		"noNewLogs": "(Brak nowych logów)",
		"screenshot": "Zrzut ekranu przeglądarki",
		"cursor": "kursor",
		"navigation": {
			"step": "Krok {{current}} z {{total}}",
			"previous": "Poprzedni",
			"next": "Następny"
		},
		"sessionStarted": "Sesja przeglądarki rozpoczęta",
		"actions": {
			"title": "Akcja przeglądarki: ",
			"launch": "Uruchom przeglądarkę na {{url}}",
			"click": "Kliknij ({{coordinate}})",
			"type": "Wpisz \"{{text}}\"",
			"scrollDown": "Przewiń w dół",
			"scrollUp": "Przewiń w górę",
			"close": "Zamknij przeglądarkę"
		}
	}
}<|MERGE_RESOLUTION|>--- conflicted
+++ resolved
@@ -107,22 +107,15 @@
 		"current": "Bieżący"
 	},
 	"instructions": {
-		"wantsToFetch": "Roo chce pobrać szczegółowe instrukcje, aby pomóc w bieżącym zadaniu"
+		"wantsToFetch": "Kilo Code chce pobrać szczegółowe instrukcje, aby pomóc w bieżącym zadaniu"
 	},
 	"fileOperations": {
-<<<<<<< HEAD
 		"wantsToRead": "Kilo Code chce przeczytać ten plik:",
+		"wantsToReadOutsideWorkspace": "Kilo Code chce przeczytać ten plik poza obszarem roboczym:",
 		"didRead": "Kilo Code przeczytał ten plik:",
 		"wantsToEdit": "Kilo Code chce edytować ten plik:",
+		"wantsToEditOutsideWorkspace": "Kilo Code chce edytować ten plik poza obszarem roboczym:",
 		"wantsToCreate": "Kilo Code chce utworzyć nowy plik:"
-=======
-		"wantsToRead": "Roo chce przeczytać ten plik:",
-		"wantsToReadOutsideWorkspace": "Roo chce przeczytać ten plik poza obszarem roboczym:",
-		"didRead": "Roo przeczytał ten plik:",
-		"wantsToEdit": "Roo chce edytować ten plik:",
-		"wantsToEditOutsideWorkspace": "Roo chce edytować ten plik poza obszarem roboczym:",
-		"wantsToCreate": "Roo chce utworzyć nowy plik:"
->>>>>>> 0949556b
 	},
 	"directoryOperations": {
 		"wantsToViewTopLevel": "Kilo Code chce zobaczyć pliki najwyższego poziomu w tym katalogu:",
@@ -165,11 +158,7 @@
 	"autoApprove": {
 		"title": "Automatyczne zatwierdzanie:",
 		"none": "Brak",
-<<<<<<< HEAD
-		"description": "Automatyczne zatwierdzanie pozwala Kilo Code wykonywać działania bez pytania o pozwolenie. Włącz tylko dla działań, którym w pełni ufasz.",
-=======
-		"description": "Automatyczne zatwierdzanie pozwala Roo Code wykonywać działania bez pytania o pozwolenie. Włącz tylko dla działań, którym w pełni ufasz. Bardziej szczegółowa konfiguracja dostępna w <settingsLink>Ustawieniach</settingsLink>.",
->>>>>>> 0949556b
+		"description": "Automatyczne zatwierdzanie pozwala Kilo Code wykonywać działania bez pytania o pozwolenie. Włącz tylko dla działań, którym w pełni ufasz. Bardziej szczegółowa konfiguracja dostępna w <settingsLink>Ustawieniach</settingsLink>.",
 		"actions": {
 			"readFiles": {
 				"label": "Czytaj pliki i katalogi",
@@ -221,13 +210,8 @@
 		"copyToInput": "Kopiuj do pola wprowadzania (lub Shift + kliknięcie)"
 	},
 	"announcement": {
-<<<<<<< HEAD
-		"title": "🎉 Kilo Code 3.10 wydany",
-		"description": "Kilo Code 3.10 przynosi potężne usprawnienia produktywności!",
-=======
 		"title": "🎉 Roo Code 3.11 wydany",
 		"description": "Roo Code 3.11 przynosi znaczące usprawnienia wydajności i nowe funkcje!",
->>>>>>> 0949556b
 		"whatsNew": "Co nowego",
 		"feature1": "Szybkie edycje - Zmiany są teraz stosowane znacznie szybciej. Mniej czekania, więcej kodowania.",
 		"feature2": "Salda kluczy API - Sprawdź stan swoich kont OpenRouter i Requesty w ustawieniach.",
