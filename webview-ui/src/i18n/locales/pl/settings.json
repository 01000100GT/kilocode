{
	"common": {
		"save": "Zapisz",
		"done": "Gotowe",
		"cancel": "Anuluj",
		"reset": "Resetuj",
		"select": "Wybierz",
		"add": "Dodaj nagłówek",
		"remove": "Usuń"
	},
	"header": {
		"title": "Ustawienia",
		"saveButtonTooltip": "Zapisz zmiany",
		"nothingChangedTooltip": "Nic się nie zmieniło",
		"doneButtonTooltip": "Odrzuć niezapisane zmiany i zamknij panel ustawień"
	},
	"unsavedChangesDialog": {
		"title": "Niezapisane zmiany",
		"description": "Czy chcesz odrzucić zmiany i kontynuować?",
		"cancelButton": "Anuluj",
		"discardButton": "Odrzuć zmiany"
	},
	"sections": {
		"providers": "Dostawcy",
		"autoApprove": "Auto-zatwierdzanie",
		"browser": "Dostęp komputera",
		"checkpoints": "Punkty kontrolne",
		"notifications": "Powiadomienia",
		"contextManagement": "Kontekst",
		"terminal": "Terminal",
		"prompts": "Podpowiedzi",
		"experimental": "Eksperymentalne",
		"language": "Język",
		"about": "O Kilo Code",
		"display": "Wyświetl"
	},
	"prompts": {
		"description": "Skonfiguruj podpowiedzi wsparcia używane do szybkich działań, takich jak ulepszanie podpowiedzi, wyjaśnianie kodu i rozwiązywanie problemów. Te podpowiedzi pomagają Kilo Code zapewnić lepsze wsparcie dla typowych zadań programistycznych."
	},
	"codeIndex": {
		"title": "Indeksowanie kodu",
		"enableLabel": "Włącz indeksowanie kodu",
		"enableDescription": "<0>Indeksowanie kodu</0> to eksperymentalna funkcja, która tworzy semantyczny indeks wyszukiwania Twojego projektu przy użyciu osadzeń AI. Umożliwia to Kilo Code lepsze zrozumienie i nawigację po dużych bazach kodu poprzez znajdowanie odpowiedniego kodu na podstawie znaczenia, a nie tylko słów kluczowych.",
		"providerLabel": "Dostawca osadzania",
		"selectProviderPlaceholder": "Wybierz dostawcę",
		"openaiProvider": "OpenAI",
		"ollamaProvider": "Ollama",
		"openaiCompatibleProvider": "Kompatybilny z OpenAI",
		"openaiCompatibleBaseUrlLabel": "Bazowy URL:",
		"openaiCompatibleApiKeyLabel": "Klucz API:",
		"openaiCompatibleModelDimensionLabel": "Wymiar Embeddingu:",
		"openaiCompatibleModelDimensionPlaceholder": "np., 1536",
		"openaiCompatibleModelDimensionDescription": "Wymiar embeddingu (rozmiar wyjściowy) dla twojego modelu. Sprawdź dokumentację swojego dostawcy, aby uzyskać tę wartość. Typowe wartości: 384, 768, 1536, 3072.",
		"openaiKeyLabel": "Klucz OpenAI:",
		"modelLabel": "Model",
		"selectModelPlaceholder": "Wybierz model",
		"ollamaUrlLabel": "URL Ollama:",
		"qdrantUrlLabel": "URL Qdrant",
		"qdrantKeyLabel": "Klucz Qdrant:",
		"startIndexingButton": "Rozpocznij indeksowanie",
		"clearIndexDataButton": "Wyczyść dane indeksu",
		"unsavedSettingsMessage": "Zapisz swoje ustawienia przed rozpoczęciem procesu indeksowania.",
		"clearDataDialog": {
			"title": "Czy jesteś pewien?",
			"description": "Tej akcji nie można cofnąć. Spowoduje to trwałe usunięcie danych indeksu Twojego kodu.",
			"cancelButton": "Anuluj",
			"confirmButton": "Wyczyść dane"
		}
	},
	"autoApprove": {
		"description": "Pozwól Kilo Code na automatyczne wykonywanie operacji bez wymagania zatwierdzenia. Włącz te ustawienia tylko jeśli w pełni ufasz AI i rozumiesz związane z tym zagrożenia bezpieczeństwa.",
		"readOnly": {
			"label": "Odczyt",
			"description": "Gdy włączone, Kilo Code automatycznie będzie wyświetlać zawartość katalogów i czytać pliki bez konieczności klikania przycisku Zatwierdź.",
			"outsideWorkspace": {
				"label": "Uwzględnij pliki poza obszarem roboczym",
				"description": "Pozwól Kilo Code na odczyt plików poza bieżącym obszarem roboczym bez konieczności zatwierdzania."
			}
		},
		"write": {
			"label": "Zapis",
			"description": "Automatycznie twórz i edytuj pliki bez konieczności zatwierdzania",
			"delayLabel": "Opóźnienie po zapisach, aby umożliwić diagnostyce wykrycie potencjalnych problemów",
			"outsideWorkspace": {
				"label": "Uwzględnij pliki poza obszarem roboczym",
				"description": "Pozwól Kilo Code na tworzenie i edycję plików poza bieżącym obszarem roboczym bez konieczności zatwierdzania."
			},
			"protected": {
				"label": "Uwzględnij pliki chronione",
				"description": "Pozwól Kilo Code na tworzenie i edycję plików chronionych (takich jak .kilocodeignore i pliki konfiguracyjne .kilocode/) bez konieczności zatwierdzania."
			}
		},
		"browser": {
			"label": "Przeglądarka",
			"description": "Automatycznie wykonuj akcje przeglądarki bez konieczności zatwierdzania. Uwaga: Dotyczy tylko gdy model obsługuje używanie komputera"
		},
		"retry": {
			"label": "Ponów",
			"description": "Automatycznie ponawiaj nieudane żądania API, gdy serwer zwraca odpowiedź z błędem",
			"delayLabel": "Opóźnienie przed ponowieniem żądania"
		},
		"mcp": {
			"label": "MCP",
			"description": "Włącz automatyczne zatwierdzanie poszczególnych narzędzi MCP w widoku Serwerów MCP (wymaga zarówno tego ustawienia, jak i pola wyboru \"Zawsze zezwalaj\" narzędzia)"
		},
		"modeSwitch": {
			"label": "Tryb",
			"description": "Automatycznie przełączaj między różnymi trybami bez konieczności zatwierdzania"
		},
		"subtasks": {
			"label": "Podzadania",
			"description": "Zezwalaj na tworzenie i ukończenie podzadań bez konieczności zatwierdzania"
		},
		"execute": {
			"label": "Wykonaj",
			"description": "Automatycznie wykonuj dozwolone polecenia terminala bez konieczności zatwierdzania",
			"allowedCommands": "Dozwolone polecenia auto-wykonania",
			"allowedCommandsDescription": "Prefiksy poleceń, które mogą być automatycznie wykonywane, gdy \"Zawsze zatwierdzaj operacje wykonania\" jest włączone. Dodaj * aby zezwolić na wszystkie polecenia (używaj z ostrożnością).",
			"commandPlaceholder": "Wprowadź prefiks polecenia (np. 'git ')",
			"addButton": "Dodaj"
		},
		"showMenu": {
			"label": "Pokaż menu automatycznego zatwierdzania w widoku czatu",
			"description": "Gdy włączone, menu automatycznego zatwierdzania będzie wyświetlane na dole widoku czatu, umożliwiając szybki dostęp do ustawień automatycznego zatwierdzania"
		},
		"apiRequestLimit": {
			"title": "Maksymalna liczba żądań",
			"description": "Automatycznie wykonaj tyle żądań API przed poproszeniem o zgodę na kontynuowanie zadania.",
			"unlimited": "Bez limitu"
		}
	},
	"providers": {
		"providerDocumentation": "Dokumentacja {{provider}}",
		"configProfile": "Profil konfiguracji",
		"description": "Zapisz różne konfiguracje API, aby szybko przełączać się między dostawcami i ustawieniami.",
		"apiProvider": "Dostawca API",
		"model": "Model",
		"nameEmpty": "Nazwa nie może być pusta",
		"nameExists": "Profil o tej nazwie już istnieje",
		"deleteProfile": "Usuń profil",
		"invalidArnFormat": "Nieprawidłowy format ARN. Sprawdź powyższe przykłady.",
		"enterNewName": "Wprowadź nową nazwę",
		"addProfile": "Dodaj profil",
		"renameProfile": "Zmień nazwę profilu",
		"newProfile": "Nowy profil konfiguracji",
		"enterProfileName": "Wprowadź nazwę profilu",
		"createProfile": "Utwórz profil",
		"cannotDeleteOnlyProfile": "Nie można usunąć jedynego profilu",
		"searchPlaceholder": "Szukaj profili",
		"noMatchFound": "Nie znaleziono pasujących profili",
		"vscodeLmDescription": "Interfejs API modelu językowego VS Code umożliwia uruchamianie modeli dostarczanych przez inne rozszerzenia VS Code (w tym, ale nie tylko, GitHub Copilot). Najłatwiejszym sposobem na rozpoczęcie jest zainstalowanie rozszerzeń Copilot i Copilot Chat z VS Code Marketplace.",
		"awsCustomArnUse": "Wprowadź prawidłowy Amazon Bedrock ARN dla modelu, którego chcesz użyć. Przykłady formatu:",
		"awsCustomArnDesc": "Upewnij się, że region w ARN odpowiada wybranemu powyżej regionowi AWS.",
		"openRouterApiKey": "Klucz API OpenRouter",
		"getOpenRouterApiKey": "Uzyskaj klucz API OpenRouter",
		"apiKeyStorageNotice": "Klucze API są bezpiecznie przechowywane w Tajnym Magazynie VSCode",
		"glamaApiKey": "Klucz API Glama",
		"getGlamaApiKey": "Uzyskaj klucz API Glama",
		"useCustomBaseUrl": "Użyj niestandardowego URL bazowego",
		"useReasoning": "Włącz rozumowanie",
		"useHostHeader": "Użyj niestandardowego nagłówka Host",
		"useLegacyFormat": "Użyj starszego formatu API OpenAI",
		"customHeaders": "Niestandardowe nagłówki",
		"headerName": "Nazwa nagłówka",
		"headerValue": "Wartość nagłówka",
		"noCustomHeaders": "Brak zdefiniowanych niestandardowych nagłówków. Kliknij przycisk +, aby dodać.",
		"requestyApiKey": "Klucz API Requesty",
		"refreshModels": {
			"label": "Odśwież modele",
			"hint": "Proszę ponownie otworzyć ustawienia, aby zobaczyć najnowsze modele.",
			"loading": "Odświeżanie listy modeli...",
			"success": "Lista modeli została pomyślnie odświeżona!",
			"error": "Nie udało się odświeżyć listy modeli. Spróbuj ponownie."
		},
		"getRequestyApiKey": "Uzyskaj klucz API Requesty",
		"openRouterTransformsText": "Kompresuj podpowiedzi i łańcuchy wiadomości do rozmiaru kontekstu (<a>Transformacje OpenRouter</a>)",
		"anthropicApiKey": "Klucz API Anthropic",
		"getAnthropicApiKey": "Uzyskaj klucz API Anthropic",
		"anthropicUseAuthToken": "Przekaż klucz API Anthropic jako nagłówek Authorization zamiast X-Api-Key",
		"chutesApiKey": "Klucz API Chutes",
		"getChutesApiKey": "Uzyskaj klucz API Chutes",
		"deepSeekApiKey": "Klucz API DeepSeek",
		"getDeepSeekApiKey": "Uzyskaj klucz API DeepSeek",
		"geminiApiKey": "Klucz API Gemini",
		"getGroqApiKey": "Uzyskaj klucz API Groq",
		"groqApiKey": "Klucz API Groq",
		"getGeminiApiKey": "Uzyskaj klucz API Gemini",
		"apiKey": "Klucz API",
		"openAiApiKey": "Klucz API OpenAI",
		"openAiBaseUrl": "URL bazowy",
		"getOpenAiApiKey": "Uzyskaj klucz API OpenAI",
		"mistralApiKey": "Klucz API Mistral",
		"getMistralApiKey": "Uzyskaj klucz API Mistral / Codestral",
		"codestralBaseUrl": "URL bazowy Codestral (opcjonalnie)",
		"codestralBaseUrlDesc": "Ustaw opcjonalny URL dla modeli Codestral.",
		"xaiApiKey": "Klucz API xAI",
		"getXaiApiKey": "Uzyskaj klucz API xAI",
		"litellmApiKey": "Klucz API LiteLLM",
		"litellmBaseUrl": "URL bazowy LiteLLM",
		"awsCredentials": "Poświadczenia AWS",
		"awsProfile": "Profil AWS",
		"awsProfileName": "Nazwa profilu AWS",
		"awsAccessKey": "Klucz dostępu AWS",
		"awsSecretKey": "Klucz tajny AWS",
		"awsSessionToken": "Token sesji AWS",
		"awsRegion": "Region AWS",
		"awsCrossRegion": "Użyj wnioskowania międzyregionalnego",
		"awsBedrockVpc": {
			"useCustomVpcEndpoint": "Użyj niestandardowego punktu końcowego VPC",
			"vpcEndpointUrlPlaceholder": "Wprowadź URL punktu końcowego VPC (opcjonalnie)",
			"examples": "Przykłady:"
		},
		"enablePromptCaching": "Włącz buforowanie podpowiedzi",
		"enablePromptCachingTitle": "Włącz buforowanie podpowiedzi, aby poprawić wydajność i zmniejszyć koszty dla obsługiwanych modeli.",
		"cacheUsageNote": "Uwaga: Jeśli nie widzisz użycia bufora, spróbuj wybrać inny model, a następnie ponownie wybrać żądany model.",
		"vscodeLmModel": "Model językowy",
		"vscodeLmWarning": "Uwaga: To bardzo eksperymentalna integracja, a wsparcie dostawcy może się różnić. Jeśli otrzymasz błąd dotyczący nieobsługiwanego modelu, jest to problem po stronie dostawcy.",
		"googleCloudSetup": {
			"title": "Aby korzystać z Google Cloud Vertex AI, potrzebujesz:",
			"step1": "1. Utworzyć konto Google Cloud, włączyć API Vertex AI i włączyć żądane modele Claude.",
			"step2": "2. Zainstalować Google Cloud CLI i skonfigurować domyślne poświadczenia aplikacji.",
			"step3": "3. Lub utworzyć konto usługi z poświadczeniami."
		},
		"googleCloudCredentials": "Poświadczenia Google Cloud",
		"googleCloudKeyFile": "Ścieżka pliku klucza Google Cloud",
		"googleCloudProjectId": "ID projektu Google Cloud",
		"googleCloudRegion": "Region Google Cloud",
		"lmStudio": {
			"baseUrl": "URL bazowy (opcjonalnie)",
			"modelId": "ID modelu",
			"speculativeDecoding": "Włącz dekodowanie spekulacyjne",
			"draftModelId": "ID modelu szkicu",
			"draftModelDesc": "Aby dekodowanie spekulacyjne działało poprawnie, model szkicu musi pochodzić z tej samej rodziny modeli.",
			"selectDraftModel": "Wybierz model szkicu",
			"noModelsFound": "Nie znaleziono modeli szkicu. Upewnij się, że LM Studio jest uruchomione z włączonym trybem serwera.",
			"description": "LM Studio pozwala na lokalne uruchamianie modeli na twoim komputerze. Aby rozpocząć, zapoznaj się z ich <a>przewodnikiem szybkiego startu</a>. Będziesz również musiał uruchomić funkcję <b>serwera lokalnego</b> LM Studio, aby używać go z tym rozszerzeniem. <span>Uwaga:</span> Kilo Code używa złożonych podpowiedzi i działa najlepiej z modelami Claude. Modele o niższych możliwościach mogą nie działać zgodnie z oczekiwaniami."
		},
		"ollama": {
			"baseUrl": "URL bazowy (opcjonalnie)",
			"modelId": "ID modelu",
			"description": "Ollama pozwala na lokalne uruchamianie modeli na twoim komputerze. Aby rozpocząć, zapoznaj się z przewodnikiem szybkiego startu.",
			"warning": "Uwaga: Kilo Code używa złożonych podpowiedzi i działa najlepiej z modelami Claude. Modele o niższych możliwościach mogą nie działać zgodnie z oczekiwaniami."
		},
		"unboundApiKey": "Klucz API Unbound",
		"getUnboundApiKey": "Uzyskaj klucz API Unbound",
		"unboundRefreshModelsSuccess": "Lista modeli zaktualizowana! Możesz teraz wybierać spośród najnowszych modeli.",
		"unboundInvalidApiKey": "Nieprawidłowy klucz API. Sprawdź swój klucz API i spróbuj ponownie.",
		"humanRelay": {
			"description": "Nie jest wymagany klucz API, ale użytkownik będzie musiał pomóc w kopiowaniu i wklejaniu informacji do czatu internetowego AI.",
			"instructions": "Podczas użytkowania pojawi się okno dialogowe, a bieżąca wiadomość zostanie automatycznie skopiowana do schowka. Będziesz musiał wkleić ją do internetowych wersji AI (takich jak ChatGPT lub Claude), a następnie skopiować odpowiedź AI z powrotem do okna dialogowego i kliknąć przycisk potwierdzenia."
		},
		"openRouter": {
			"providerRouting": {
				"title": "Routing dostawców OpenRouter",
				"description": "OpenRouter kieruje żądania do najlepszych dostępnych dostawców dla Twojego modelu. Domyślnie żądania są równoważone między najlepszymi dostawcami, aby zmaksymalizować czas działania. Możesz jednak wybrać konkretnego dostawcę do użycia z tym modelem.",
				"learnMore": "Dowiedz się więcej o routingu dostawców"
			}
		},
		"cerebras": {
			"apiKey": "Klucz API Cerebras",
			"getApiKey": "Uzyskaj klucz API Cerebras"
		},
		"customModel": {
			"capabilities": "Skonfiguruj możliwości i ceny swojego niestandardowego modelu zgodnego z OpenAI. Zachowaj ostrożność podczas określania możliwości modelu, ponieważ mogą one wpływać na wydajność Kilo Code.",
			"maxTokens": {
				"label": "Maksymalna liczba tokenów wyjściowych",
				"description": "Maksymalna liczba tokenów, które model może wygenerować w odpowiedzi. (Określ -1, aby pozwolić serwerowi ustawić maksymalną liczbę tokenów.)"
			},
			"contextWindow": {
				"label": "Rozmiar okna kontekstu",
				"description": "Całkowita liczba tokenów (wejście + wyjście), które model może przetworzyć."
			},
			"imageSupport": {
				"label": "Obsługa obrazów",
				"description": "Czy model jest w stanie przetwarzać i rozumieć obrazy?"
			},
			"computerUse": {
				"label": "Użycie komputera",
				"description": "Czy model jest w stanie wchodzić w interakcję z przeglądarką? (np. Claude 3.7 Sonnet)."
			},
			"promptCache": {
				"label": "Buforowanie podpowiedzi",
				"description": "Czy model jest w stanie buforować podpowiedzi?"
			},
			"pricing": {
				"input": {
					"label": "Cena wejścia",
					"description": "Koszt za milion tokenów wejściowych/podpowiedzi. Wpływa to na koszt wysyłania kontekstu i instrukcji do modelu."
				},
				"output": {
					"label": "Cena wyjścia",
					"description": "Koszt za milion tokenów odpowiedzi modelu. Wpływa to na koszt generowanej treści i uzupełnień."
				},
				"cacheReads": {
					"label": "Cena odczytów bufora",
					"description": "Koszt za milion tokenów za odczyt z bufora. Ta cena jest naliczana przy otrzymywaniu zbuforowanej odpowiedzi."
				},
				"cacheWrites": {
					"label": "Cena zapisów bufora",
					"description": "Koszt za milion tokenów za zapis do bufora. Ta cena jest naliczana przy pierwszym buforowaniu podpowiedzi."
				}
			},
			"resetDefaults": "Przywróć domyślne"
		},
		"rateLimitSeconds": {
			"label": "Limit szybkości",
			"description": "Minimalny czas między żądaniami API."
		},
		"reasoningEffort": {
			"label": "Wysiłek rozumowania modelu",
			"high": "Wysoki",
			"medium": "Średni",
			"low": "Niski"
		},
		"setReasoningLevel": "Włącz wysiłek rozumowania",
		"claudeCode": {
			"pathLabel": "Ścieżka Claude Code",
			"description": "Opcjonalna ścieżka do Twojego CLI Claude Code. Domyślnie 'claude', jeśli nie ustawiono.",
			"placeholder": "Domyślnie: claude"
		},
		"geminiCli": {
			"description": "Ten dostawca używa uwierzytelniania OAuth z narzędzia Gemini CLI i nie wymaga kluczy API.",
<<<<<<< HEAD
			"oauthPath": "Ścieżka danych uwierzytelniających OAuth (opcjonalna)",
			"oauthPathDescription": "Ścieżka do pliku danych uwierzytelniających OAuth. Pozostaw puste, aby użyć domyślnej lokalizacji (~/.gemini/oauth_creds.json).",
			"instructions": "Jeśli jeszcze się nie uwierzytelniłeś, uruchom",
			"instructionsContinued": "w swoim terminalu najpierw.",
=======
			"oauthPath": "Ścieżka danych uwierzytelniających OAuth (opcjonalne)",
			"oauthPathDescription": "Ścieżka do pliku danych uwierzytelniających OAuth. Pozostaw puste, aby użyć domyślnej lokalizacji (~/.gemini/oauth_creds.json).",
			"instructions": "Jeśli jeszcze się nie uwierzytelniłeś, uruchom najpierw",
			"instructionsContinued": "w swoim terminalu.",
>>>>>>> db07ff56
			"setupLink": "Instrukcje konfiguracji Gemini CLI",
			"requirementsTitle": "Ważne wymagania",
			"requirement1": "Najpierw musisz zainstalować narzędzie Gemini CLI",
			"requirement2": "Następnie uruchom gemini w swoim terminalu i upewnij się, że logujesz się przez Google",
<<<<<<< HEAD
			"requirement3": "Działa tylko z osobistymi kontami Google (nie kontami Google Workspace)",
			"requirement4": "Nie używa kluczy API - uwierzytelnianie jest obsługiwane przez OAuth",
			"requirement5": "Wymaga, aby narzędzie Gemini CLI było najpierw zainstalowane i uwierzytelnione",
			"freeAccess": "Dostęp do warstwy bezpłatnej przez uwierzytelnianie OAuth"
=======
			"requirement3": "Działa tylko z osobistymi kontami Google (nie z kontami Google Workspace)",
			"requirement4": "Nie używa kluczy API - uwierzytelnianie jest obsługiwane przez OAuth",
			"requirement5": "Wymaga, aby narzędzie Gemini CLI było najpierw zainstalowane i uwierzytelnione",
			"freeAccess": "Darmowy dostęp przez uwierzytelnianie OAuth"
>>>>>>> db07ff56
		}
	},
	"browser": {
		"enable": {
			"label": "Włącz narzędzie przeglądarki",
			"description": "Gdy włączone, Kilo Code może używać przeglądarki do interakcji ze stronami internetowymi podczas korzystania z modeli obsługujących używanie komputera. <0>Dowiedz się więcej</0>"
		},
		"viewport": {
			"label": "Rozmiar viewportu",
			"description": "Wybierz rozmiar viewportu dla interakcji przeglądarki. Wpływa to na sposób wyświetlania stron internetowych i interakcji z nimi.",
			"options": {
				"largeDesktop": "Duży pulpit (1280x800)",
				"smallDesktop": "Mały pulpit (900x600)",
				"tablet": "Tablet (768x1024)",
				"mobile": "Telefon (360x640)"
			}
		},
		"screenshotQuality": {
			"label": "Jakość zrzutów ekranu",
			"description": "Dostosuj jakość WebP zrzutów ekranu przeglądarki. Wyższe wartości zapewniają wyraźniejsze zrzuty ekranu, ale zwiększają zużycie token."
		},
		"remote": {
			"label": "Użyj zdalnego połączenia przeglądarki",
			"description": "Połącz się z przeglądarką Chrome uruchomioną z włączonym zdalnym debugowaniem (--remote-debugging-port=9222).",
			"urlPlaceholder": "Niestandardowy URL (np. http://localhost:9222)",
			"testButton": "Testuj połączenie",
			"testingButton": "Testowanie...",
			"instructions": "Wprowadź adres hosta protokołu DevTools lub pozostaw puste, aby automatycznie wykryć lokalne instancje Chrome. Przycisk Test Połączenia spróbuje użyć niestandardowego URL, jeśli podany, lub automatycznie wykryje, jeśli pole jest puste."
		}
	},
	"checkpoints": {
		"enable": {
			"label": "Włącz automatyczne punkty kontrolne",
			"description": "Gdy włączone, Kilo Code automatycznie utworzy punkty kontrolne podczas wykonywania zadań, ułatwiając przeglądanie zmian lub powrót do wcześniejszych stanów. <0>Dowiedz się więcej</0>"
		}
	},
	"notifications": {
		"sound": {
			"label": "Włącz efekty dźwiękowe",
			"description": "Gdy włączone, Kilo Code będzie odtwarzać efekty dźwiękowe dla powiadomień i zdarzeń.",
			"volumeLabel": "Głośność"
		},
		"tts": {
			"label": "Włącz syntezę mowy",
			"description": "Gdy włączone, Kilo Code będzie czytać na głos swoje odpowiedzi za pomocą syntezy mowy.",
			"speedLabel": "Szybkość"
		}
	},
	"contextManagement": {
		"description": "Kontroluj, jakie informacje są zawarte w oknie kontekstu AI, wpływając na zużycie token i jakość odpowiedzi",
		"autoCondenseContextPercent": {
			"label": "Próg wyzwalający inteligentną kondensację kontekstu",
			"description": "Gdy okno kontekstu osiągnie ten próg, Kilo Code automatycznie je skondensuje."
		},
		"condensingApiConfiguration": {
			"label": "Konfiguracja API dla kondensacji kontekstu",
			"description": "Wybierz, którą konfigurację API używać do operacji kondensacji kontekstu. Pozostaw niewybrane, aby użyć aktualnej aktywnej konfiguracji.",
			"useCurrentConfig": "Domyślna"
		},
		"customCondensingPrompt": {
			"label": "Niestandardowy monit kondensacji kontekstu",
			"description": "Niestandardowy monit systemowy dla kondensacji kontekstu. Pozostaw puste, aby użyć domyślnego monitu.",
			"placeholder": "Wprowadź tutaj swój niestandardowy monit kondensacji...\n\nMożesz użyć tej samej struktury co domyślny monit:\n- Poprzednia rozmowa\n- Aktualna praca\n- Kluczowe koncepcje techniczne\n- Istotne pliki i kod\n- Rozwiązywanie problemów\n- Oczekujące zadania i następne kroki",
			"reset": "Przywróć domyślne",
			"hint": "Puste = użyj domyślnego monitu"
		},
		"autoCondenseContext": {
			"name": "Automatycznie wyzwalaj inteligentną kondensację kontekstu",
			"description": "Gdy włączone, Roo automatycznie skondensuje kontekst po osiągnięciu progu. Gdy wyłączone, nadal możesz ręcznie wyzwolić kondensację kontekstu."
		},
		"openTabs": {
			"label": "Limit kontekstu otwartych kart",
			"description": "Maksymalna liczba otwartych kart VSCode do uwzględnienia w kontekście. Wyższe wartości zapewniają więcej kontekstu, ale zwiększają zużycie token."
		},
		"workspaceFiles": {
			"label": "Limit kontekstu plików obszaru roboczego",
			"description": "Maksymalna liczba plików do uwzględnienia w szczegółach bieżącego katalogu roboczego. Wyższe wartości zapewniają więcej kontekstu, ale zwiększają zużycie token."
		},
		"rooignore": {
			"label": "Pokaż pliki .kilocodeignore na listach i w wyszukiwaniach",
			"description": "Gdy włączone, pliki pasujące do wzorców w .kilocodeignore będą pokazywane na listach z symbolem kłódki. Gdy wyłączone, te pliki będą całkowicie ukryte z list plików i wyszukiwań."
		},
		"maxReadFile": {
			"label": "Próg automatycznego skracania odczytu pliku",
			"description": "Kilo Code odczytuje tę liczbę linii, gdy model nie określa wartości początkowej/końcowej. Jeśli ta liczba jest mniejsza niż całkowita liczba linii pliku, Kilo Code generuje indeks numerów linii definicji kodu. Przypadki specjalne: -1 nakazuje Kilo Code odczytać cały plik (bez indeksowania), a 0 nakazuje nie czytać żadnych linii i dostarczyć tylko indeksy linii dla minimalnego kontekstu. Niższe wartości minimalizują początkowe użycie kontekstu, umożliwiając późniejsze precyzyjne odczyty zakresów linii. Jawne żądania początku/końca nie są ograniczone tym ustawieniem.",
			"lines": "linii",
			"always_full_read": "Zawsze czytaj cały plik"
		},
		"maxConcurrentFileReads": {
			"label": "Limit jednoczesnych odczytów",
			"description": "Maksymalna liczba plików, które narzędzie 'read_file' może przetwarzać jednocześnie. Wyższe wartości mogą przyspieszyć odczyt wielu małych plików, ale zwiększają zużycie pamięci."
		},
		"condensingThreshold": {
			"label": "Próg wyzwalania kondensacji",
			"selectProfile": "Skonfiguruj próg dla profilu",
			"defaultProfile": "Globalny domyślny (wszystkie profile)",
			"defaultDescription": "Gdy kontekst osiągnie ten procent, zostanie automatycznie skondensowany dla wszystkich profili, chyba że mają niestandardowe ustawienia",
			"profileDescription": "Niestandardowy próg tylko dla tego profilu (zastępuje globalny domyślny)",
			"inheritDescription": "Ten profil dziedziczy globalny domyślny próg ({{threshold}}%)",
			"usesGlobal": "(używa globalnego {{threshold}}%)"
		}
	},
	"terminal": {
		"basic": {
			"label": "Ustawienia terminala: Podstawowe",
			"description": "Podstawowe ustawienia terminala"
		},
		"advanced": {
			"label": "Ustawienia terminala: Zaawansowane",
			"description": "Poniższe opcje mogą wymagać ponownego uruchomienia terminala, aby zastosować ustawienie."
		},
		"outputLineLimit": {
			"label": "Limit wyjścia terminala",
			"description": "Maksymalna liczba linii do uwzględnienia w wyjściu terminala podczas wykonywania poleceń. Po przekroczeniu linie będą usuwane ze środka, oszczędzając token. <0>Dowiedz się więcej</0>"
		},
		"shellIntegrationTimeout": {
			"label": "Limit czasu integracji powłoki terminala",
			"description": "Maksymalny czas oczekiwania na inicjalizację integracji powłoki przed wykonaniem poleceń. Dla użytkowników z długim czasem uruchamiania powłoki, ta wartość może wymagać zwiększenia, jeśli widzisz błędy \"Shell Integration Unavailable\" w terminalu. <0>Dowiedz się więcej</0>"
		},
		"shellIntegrationDisabled": {
			"label": "Wyłącz integrację powłoki terminala",
			"description": "Włącz tę opcję, jeśli polecenia terminala nie działają poprawnie lub widzisz błędy 'Shell Integration Unavailable'. Używa to prostszej metody uruchamiania poleceń, omijając niektóre zaawansowane funkcje terminala. <0>Dowiedz się więcej</0>"
		},
		"commandDelay": {
			"label": "Opóźnienie poleceń terminala",
			"description": "Opóźnienie w milisekundach dodawane po wykonaniu polecenia. Domyślne ustawienie 0 całkowicie wyłącza opóźnienie. Może to pomóc w zapewnieniu pełnego przechwytywania wyjścia poleceń w terminalach z problemami z synchronizacją. W większości terminali jest to implementowane przez ustawienie `PROMPT_COMMAND='sleep N'`, a PowerShell dodaje `start-sleep` na końcu każdego polecenia. Pierwotnie było to obejście błędu VSCode#237208 i może nie być potrzebne. <0>Dowiedz się więcej</0>"
		},
		"compressProgressBar": {
			"label": "Kompresuj wyjście pasków postępu",
			"description": "Po włączeniu, przetwarza wyjście terminala z powrotami karetki (\\r), aby symulować sposób wyświetlania treści przez prawdziwy terminal. Usuwa to pośrednie stany pasków postępu, zachowując tylko stan końcowy, co oszczędza przestrzeń kontekstową dla bardziej istotnych informacji. <0>Dowiedz się więcej</0>"
		},
		"powershellCounter": {
			"label": "Włącz obejście licznika PowerShell",
			"description": "Po włączeniu dodaje licznik do poleceń PowerShell, aby zapewnić prawidłowe wykonanie poleceń. Pomaga to w terminalach PowerShell, które mogą mieć problemy z przechwytywaniem wyjścia. <0>Dowiedz się więcej</0>"
		},
		"zshClearEolMark": {
			"label": "Wyczyść znacznik końca linii ZSH",
			"description": "Po włączeniu czyści znacznik końca linii ZSH poprzez ustawienie PROMPT_EOL_MARK=''. Zapobiega to problemom z interpretacją wyjścia poleceń, gdy kończy się ono znakami specjalnymi jak '%'. <0>Dowiedz się więcej</0>"
		},
		"zshOhMy": {
			"label": "Włącz integrację Oh My Zsh",
			"description": "Po włączeniu ustawia ITERM_SHELL_INTEGRATION_INSTALLED=Yes, aby włączyć funkcje integracji powłoki Oh My Zsh. Zastosowanie tego ustawienia może wymagać ponownego uruchomienia IDE. <0>Dowiedz się więcej</0>"
		},
		"zshP10k": {
			"label": "Włącz integrację Powerlevel10k",
			"description": "Po włączeniu ustawia POWERLEVEL9K_TERM_SHELL_INTEGRATION=true, aby włączyć funkcje integracji powłoki Powerlevel10k. <0>Dowiedz się więcej</0>"
		},
		"zdotdir": {
			"label": "Włącz obsługę ZDOTDIR",
			"description": "Po włączeniu tworzy tymczasowy katalog dla ZDOTDIR, aby poprawnie obsłużyć integrację powłoki zsh. Zapewnia to prawidłowe działanie integracji powłoki VSCode z zsh, zachowując twoją konfigurację zsh. <0>Dowiedz się więcej</0>"
		},
		"inheritEnv": {
			"label": "Dziedzicz zmienne środowiskowe",
			"description": "Po włączeniu terminal dziedziczy zmienne środowiskowe z procesu nadrzędnego VSCode, takie jak ustawienia integracji powłoki zdefiniowane w profilu użytkownika. Przełącza to bezpośrednio globalne ustawienie VSCode `terminal.integrated.inheritEnv`. <0>Dowiedz się więcej</0>"
		}
	},
	"advanced": {
		"diff": {
			"label": "Włącz edycję przez różnice",
			"description": "Gdy włączone, Kilo Code będzie w stanie edytować pliki szybciej i automatycznie odrzuci obcięte pełne zapisy plików. Działa najlepiej z najnowszym modelem Claude 4 Sonnet.",
			"strategy": {
				"label": "Strategia diff",
				"options": {
					"standard": "Standardowa (Pojedynczy blok)",
					"multiBlock": "Eksperymentalna: Diff wieloblokowy",
					"unified": "Eksperymentalna: Diff ujednolicony"
				},
				"descriptions": {
					"standard": "Standardowa strategia diff stosuje zmiany do jednego bloku kodu na raz.",
					"unified": "Strategia diff ujednoliconego stosuje wiele podejść do zastosowania różnic i wybiera najlepsze podejście.",
					"multiBlock": "Strategia diff wieloblokowego pozwala na aktualizację wielu bloków kodu w pliku w jednym żądaniu."
				}
			},
			"matchPrecision": {
				"label": "Precyzja dopasowania",
				"description": "Ten suwak kontroluje, jak dokładnie sekcje kodu muszą pasować podczas stosowania różnic. Niższe wartości umożliwiają bardziej elastyczne dopasowywanie, ale zwiększają ryzyko nieprawidłowych zamian. Używaj wartości poniżej 100% z najwyższą ostrożnością."
			}
		}
	},
	"experimental": {
		"DIFF_STRATEGY_UNIFIED": {
			"name": "Użyj eksperymentalnej ujednoliconej strategii diff",
			"description": "Włącz eksperymentalną ujednoliconą strategię diff. Ta strategia może zmniejszyć liczbę ponownych prób spowodowanych błędami modelu, ale może powodować nieoczekiwane zachowanie lub nieprawidłowe edycje. Włącz tylko jeśli rozumiesz ryzyko i jesteś gotów dokładnie przeglądać wszystkie zmiany."
		},
		"SEARCH_AND_REPLACE": {
			"name": "Użyj eksperymentalnego narzędzia do wyszukiwania i zamiany",
			"description": "Włącz eksperymentalne narzędzie do wyszukiwania i zamiany, umożliwiając Kilo Code zastąpienie wielu wystąpień wyszukiwanego terminu w jednym żądaniu."
		},
		"INSERT_BLOCK": {
			"name": "Użyj eksperymentalnego narzędzia do wstawiania treści",
			"description": "Włącz eksperymentalne narzędzie do wstawiania treści, umożliwiając Kilo Code wstawianie treści w określonych numerach linii bez konieczności tworzenia diff."
		},
		"POWER_STEERING": {
			"name": "Użyj eksperymentalnego trybu \"wspomagania kierownicy\"",
			"description": "Po włączeniu, Kilo Code będzie częściej przypominać modelowi o szczegółach jego bieżącej definicji trybu. Doprowadzi to do silniejszego przestrzegania definicji ról i niestandardowych instrukcji, ale będzie używać więcej tokenów na wiadomość."
		},
		"AUTOCOMPLETE": {
			"name": "Użyj eksperymentalnej funkcji \"autouzupełniania\"",
			"description": "Po włączeniu Kilo Code będzie dostarczać sugestie kodu w trakcie pisania."
		},
		"MULTI_SEARCH_AND_REPLACE": {
			"name": "Użyj eksperymentalnego narzędzia diff wieloblokowego",
			"description": "Po włączeniu, Kilo Code użyje narzędzia diff wieloblokowego. Spróbuje to zaktualizować wiele bloków kodu w pliku w jednym żądaniu."
		},
		"CONCURRENT_FILE_READS": {
			"name": "Włącz jednoczesne odczytywanie plików",
			"description": "Po włączeniu Kilo Code może odczytać wiele plików w jednym żądaniu. Po wyłączeniu Kilo Code musi odczytywać pliki pojedynczo. Wyłączenie może pomóc podczas pracy z mniej wydajnymi modelami lub gdy chcesz mieć większą kontrolę nad dostępem do plików."
		},
		"MARKETPLACE": {
			"name": "Włącz Marketplace",
			"description": "Gdy włączone, możesz instalować MCP i niestandardowe tryby z Marketplace."
		},
		"MULTI_FILE_APPLY_DIFF": {
			"name": "Włącz równoczesne edycje plików",
			"description": "Gdy włączone, Kilo Code może edytować wiele plików w jednym żądaniu. Gdy wyłączone, Kilo Code musi edytować pliki jeden po drugim. Wyłączenie tego może pomóc podczas pracy z mniej zdolnymi modelami lub gdy chcesz mieć większą kontrolę nad modyfikacjami plików."
		}
	},
	"promptCaching": {
		"label": "Wyłącz buforowanie promptów",
		"description": "Po zaznaczeniu, Kilo Code nie będzie używać buforowania promptów dla tego modelu."
	},
	"temperature": {
		"useCustom": "Użyj niestandardowej temperatury",
		"description": "Kontroluje losowość w odpowiedziach modelu.",
		"rangeDescription": "Wyższe wartości sprawiają, że wyjście jest bardziej losowe, niższe wartości czynią je bardziej deterministycznym."
	},
	"modelInfo": {
		"supportsImages": "Obsługuje obrazy",
		"noImages": "Nie obsługuje obrazów",
		"supportsComputerUse": "Obsługuje użycie komputera",
		"noComputerUse": "Nie obsługuje użycia komputera",
		"supportsPromptCache": "Obsługuje buforowanie podpowiedzi",
		"noPromptCache": "Nie obsługuje buforowania podpowiedzi",
		"maxOutput": "Maksymalne wyjście",
		"inputPrice": "Cena wejścia",
		"outputPrice": "Cena wyjścia",
		"cacheReadsPrice": "Cena odczytów bufora",
		"cacheWritesPrice": "Cena zapisów bufora",
		"enableStreaming": "Włącz strumieniowanie",
		"enableR1Format": "Włącz parametry modelu R1",
		"enableR1FormatTips": "Należy włączyć podczas korzystania z modeli R1, takich jak QWQ, aby uniknąć błędu 400",
		"useAzure": "Użyj Azure",
		"azureApiVersion": "Ustaw wersję API Azure",
		"gemini": {
			"freeRequests": "* Darmowe do {{count}} zapytań na minutę. Po tym, rozliczanie zależy od rozmiaru podpowiedzi.",
			"pricingDetails": "Więcej informacji znajdziesz w szczegółach cennika.",
			"billingEstimate": "* Rozliczenie jest szacunkowe - dokładny koszt zależy od rozmiaru podpowiedzi."
		}
	},
	"modelPicker": {
		"automaticFetch": "Rozszerzenie automatycznie pobiera najnowszą listę modeli dostępnych w <serviceLink>{{serviceName}}</serviceLink>. Jeśli nie jesteś pewien, który model wybrać, Kilo Code działa najlepiej z <defaultModelLink>{{defaultModelId}}</defaultModelLink>. Możesz również wyszukać \"free\", aby znaleźć obecnie dostępne opcje bezpłatne.",
		"label": "Model",
		"searchPlaceholder": "Wyszukaj",
		"noMatchFound": "Nie znaleziono dopasowań",
		"useCustomModel": "Użyj niestandardowy: {{modelId}}"
	},
	"footer": {
		"feedback": "Jeśli masz jakiekolwiek pytania lub opinie, śmiało otwórz zgłoszenie na <githubLink>github.com/Kilo-Org/kilocode</githubLink> lub dołącz do <redditLink>reddit.com/r/kilocode</redditLink> lub <discordLink>kilocode.ai/discord</discordLink>",
		"support": "W sprawach finansowych skontaktuj się z Obsługą Klienta pod adresem <supportLink>hi@kilocode.ai</supportLink>",
		"telemetry": {
			"label": "Zezwól na anonimowe raportowanie błędów i użycia",
			"description": "Pomóż ulepszyć Kilo Code, wysyłając anonimowe dane o użytkowaniu i raporty o błędach. Nigdy nie są wysyłane kod, podpowiedzi ani informacje osobiste. Zobacz naszą politykę prywatności, aby uzyskać więcej szczegółów."
		},
		"settings": {
			"import": "Importuj",
			"export": "Eksportuj",
			"reset": "Resetuj"
		}
	},
	"thinkingBudget": {
		"maxTokens": "Maksymalna liczba tokenów",
		"maxThinkingTokens": "Maksymalna liczba tokenów myślenia"
	},
	"validation": {
		"apiKey": "Musisz podać prawidłowy klucz API.",
		"awsRegion": "Musisz wybrać region, aby korzystać z Amazon Bedrock.",
		"googleCloud": "Musisz podać prawidłowe ID projektu i region Google Cloud.",
		"modelId": "Musisz podać prawidłowe ID modelu.",
		"modelSelector": "Musisz podać prawidłowy selektor modelu.",
		"openAi": "Musisz podać prawidłowy bazowy URL, klucz API i ID modelu.",
		"arn": {
			"invalidFormat": "Nieprawidłowy format ARN. Sprawdź wymagania dotyczące formatu.",
			"regionMismatch": "Ostrzeżenie: Region w Twoim ARN ({{arnRegion}}) nie zgadza się z wybranym regionem ({{region}}). Może to powodować problemy z dostępem. Dostawca użyje regionu z ARN."
		},
		"modelAvailability": "Podane ID modelu ({{modelId}}) jest niedostępne. Wybierz inny model.",
		"providerNotAllowed": "Dostawca '{{provider}}' nie jest dozwolony przez Twoją organizację",
		"modelNotAllowed": "Model '{{model}}' nie jest dozwolony dla dostawcy '{{provider}}' przez Twoją organizację",
		"profileInvalid": "Ten profil zawiera dostawcę lub model, który nie jest dozwolony przez Twoją organizację"
	},
	"placeholders": {
		"apiKey": "Wprowadź klucz API...",
		"profileName": "Wprowadź nazwę profilu",
		"accessKey": "Wprowadź klucz dostępu...",
		"secretKey": "Wprowadź klucz tajny...",
		"sessionToken": "Wprowadź token sesji...",
		"credentialsJson": "Wprowadź JSON poświadczeń...",
		"keyFilePath": "Wprowadź ścieżkę pliku klucza...",
		"projectId": "Wprowadź ID projektu...",
		"customArn": "Wprowadź ARN (np. arn:aws:bedrock:us-east-1:123456789012:foundation-model/my-model)",
		"baseUrl": "Wprowadź podstawowy URL...",
		"modelId": {
			"lmStudio": "np. meta-llama-3.1-8b-instruct",
			"lmStudioDraft": "np. lmstudio-community/llama-3.2-1b-instruct",
			"ollama": "np. llama3.1"
		},
		"numbers": {
			"maxTokens": "np. 4096",
			"contextWindow": "np. 128000",
			"inputPrice": "np. 0.0001",
			"outputPrice": "np. 0.0002",
			"cacheWritePrice": "np. 0.00005"
		}
	},
	"defaults": {
		"ollamaUrl": "Domyślnie: http://localhost:11434",
		"lmStudioUrl": "Domyślnie: http://localhost:1234",
		"geminiUrl": "Domyślnie: https://generativelanguage.googleapis.com"
	},
	"labels": {
		"customArn": "Niestandardowy ARN",
		"useCustomArn": "Użyj niestandardowego ARN..."
	},
	"display": {
		"taskTimeline": {
			"label": "Pokaż oś czasu zadania",
			"description": "Wyświetlaj wizualną oś czasu wiadomości zadania, oznaczoną kolorami według typu, co pozwala na szybki przegląd postępu zadania i przewijanie do określonych punktów w historii zadania."
		}
	},
	"includeMaxOutputTokens": "Uwzględnij maksymalne tokeny wyjściowe",
	"includeMaxOutputTokensDescription": "Wyślij parametr maksymalnych tokenów wyjściowych w żądaniach API. Niektórzy dostawcy mogą tego nie obsługiwać."
}<|MERGE_RESOLUTION|>--- conflicted
+++ resolved
@@ -320,32 +320,18 @@
 		},
 		"geminiCli": {
 			"description": "Ten dostawca używa uwierzytelniania OAuth z narzędzia Gemini CLI i nie wymaga kluczy API.",
-<<<<<<< HEAD
-			"oauthPath": "Ścieżka danych uwierzytelniających OAuth (opcjonalna)",
-			"oauthPathDescription": "Ścieżka do pliku danych uwierzytelniających OAuth. Pozostaw puste, aby użyć domyślnej lokalizacji (~/.gemini/oauth_creds.json).",
-			"instructions": "Jeśli jeszcze się nie uwierzytelniłeś, uruchom",
-			"instructionsContinued": "w swoim terminalu najpierw.",
-=======
 			"oauthPath": "Ścieżka danych uwierzytelniających OAuth (opcjonalne)",
 			"oauthPathDescription": "Ścieżka do pliku danych uwierzytelniających OAuth. Pozostaw puste, aby użyć domyślnej lokalizacji (~/.gemini/oauth_creds.json).",
 			"instructions": "Jeśli jeszcze się nie uwierzytelniłeś, uruchom najpierw",
 			"instructionsContinued": "w swoim terminalu.",
->>>>>>> db07ff56
 			"setupLink": "Instrukcje konfiguracji Gemini CLI",
 			"requirementsTitle": "Ważne wymagania",
 			"requirement1": "Najpierw musisz zainstalować narzędzie Gemini CLI",
 			"requirement2": "Następnie uruchom gemini w swoim terminalu i upewnij się, że logujesz się przez Google",
-<<<<<<< HEAD
-			"requirement3": "Działa tylko z osobistymi kontami Google (nie kontami Google Workspace)",
-			"requirement4": "Nie używa kluczy API - uwierzytelnianie jest obsługiwane przez OAuth",
-			"requirement5": "Wymaga, aby narzędzie Gemini CLI było najpierw zainstalowane i uwierzytelnione",
-			"freeAccess": "Dostęp do warstwy bezpłatnej przez uwierzytelnianie OAuth"
-=======
 			"requirement3": "Działa tylko z osobistymi kontami Google (nie z kontami Google Workspace)",
 			"requirement4": "Nie używa kluczy API - uwierzytelnianie jest obsługiwane przez OAuth",
 			"requirement5": "Wymaga, aby narzędzie Gemini CLI było najpierw zainstalowane i uwierzytelnione",
 			"freeAccess": "Darmowy dostęp przez uwierzytelnianie OAuth"
->>>>>>> db07ff56
 		}
 	},
 	"browser": {
@@ -414,7 +400,7 @@
 		},
 		"autoCondenseContext": {
 			"name": "Automatycznie wyzwalaj inteligentną kondensację kontekstu",
-			"description": "Gdy włączone, Roo automatycznie skondensuje kontekst po osiągnięciu progu. Gdy wyłączone, nadal możesz ręcznie wyzwolić kondensację kontekstu."
+			"description": "Gdy włączone, Kilo Code automatycznie skondensuje kontekst po osiągnięciu progu. Gdy wyłączone, nadal możesz ręcznie wyzwolić kondensację kontekstu."
 		},
 		"openTabs": {
 			"label": "Limit kontekstu otwartych kart",
