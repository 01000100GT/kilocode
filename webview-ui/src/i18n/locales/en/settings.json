--- conflicted
+++ resolved
@@ -613,11 +613,7 @@
 		},
 		"todoList": {
 			"label": "Enable todo list tool",
-<<<<<<< HEAD
-			"description": "When enabled, Kilo Code can create and manage todo lists to track task progress. This helps organize complex tasks into manageable steps."
-=======
 			"description": "When enabled, Roo can create and manage todo lists to track task progress. This helps organize complex tasks into manageable steps."
->>>>>>> 06b590fc
 		}
 	},
 	"experimental": {
