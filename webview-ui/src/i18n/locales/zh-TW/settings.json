--- conflicted
+++ resolved
@@ -60,11 +60,7 @@
 		"openAiCompatibleModelDimensionLabel": "嵌入維度：",
 		"modelDimensionLabel": "模型維度",
 		"openAiCompatibleModelDimensionPlaceholder": "例如，1536",
-<<<<<<< HEAD
-		"openAiCompatibleModelDimensionDescription": "模型的嵌入維度（輸出大小）。請查閱您的供應商文件獲取此值。常見值：384、768、1536、3072。",
-=======
 		"openAiCompatibleModelDimensionDescription": "模型的嵌入維度（輸出大小）。請查閱您的提供商文件以取得此值。常見值：384、768、1536、3072。",
->>>>>>> a819b353
 		"modelLabel": "模型",
 		"selectModelPlaceholder": "選擇模型",
 		"ollamaUrlLabel": "Ollama URL:",
@@ -213,15 +209,6 @@
 			"title": "最高費用"
 		},
 		"maxLimits": {
-<<<<<<< HEAD
-			"description": "在請求獲得繼續操作的批准前，自動發送請求至達到這些限制。"
-		}
-	},
-	"providers": {
-		"providerDocumentation": "{{provider}} 文件",
-		"configProfile": "設定檔",
-		"description": "儲存不同的 API 設定檔以快速切換供應商和設定。",
-=======
 			"description": "在請求獲得繼續操作的核准前，自動發送請求直至達到這些限制。"
 		}
 	},
@@ -229,7 +216,6 @@
 		"providerDocumentation": "{{provider}} 說明文件",
 		"configProfile": "設定檔",
 		"description": "儲存不同的 API 設定以快速切換供應商和設定。",
->>>>>>> a819b353
 		"apiProvider": "API 供應商",
 		"model": "模型",
 		"nameEmpty": "名稱不能為空",
@@ -496,11 +482,7 @@
 	"browser": {
 		"enable": {
 			"label": "啟用瀏覽器工具",
-<<<<<<< HEAD
-			"description": "啟用後，Kilo Code 可在使用支援電腦使用的模型時使用瀏覽器與網站互動。 <0>瞭解更多</0>"
-=======
-			"description": "啟用後，Roo 可在使用支援電腦使用的模型時使用瀏覽器與網站互動。 <0>了解更多</0>"
->>>>>>> a819b353
+			"description": "啟用後，Kilo Code 可在使用支援電腦使用的模型時使用瀏覽器與網站互動。 <0>了解更多</0>"
 		},
 		"viewport": {
 			"label": "視窗大小",
@@ -528,11 +510,7 @@
 	"checkpoints": {
 		"enable": {
 			"label": "啟用自動檢查點",
-<<<<<<< HEAD
-			"description": "啟用後，Kilo Code 將在工作執行期間自動建立檢查點，使審核變更或回到早期狀態變得容易。 <0>瞭解更多</0>"
-=======
-			"description": "啟用後，Roo 將在工作執行期間自動建立檢查點，使審核變更或回到早期狀態變得容易。 <0>了解更多</0>"
->>>>>>> a819b353
+			"description": "啟用後，Kilo Code 將在工作執行期間自動建立檢查點，使審核變更或回到早期狀態變得容易。 <0>了解更多</0>"
 		}
 	},
 	"notifications": {
@@ -583,11 +561,7 @@
 		},
 		"maxReadFile": {
 			"label": "檔案讀取自動截斷閾值",
-<<<<<<< HEAD
-			"description": "當模型未指定起始/結束值時，Kilo Code 讀取的行數。如果此數值小於檔案總行數，Kilo Code 將產生程式碼定義的行號索引。特殊情況：-1 指示 Kilo Code 讀取整個檔案（不建立索引）；0 指示不讀取任何行並僅提供行索引以取得最小上下文。較低的值可最大限度地減少初始上下文的使用，從而實現精確的後續行範圍讀取。明確指定起始/結束的請求不受此設定限制。",
-=======
-			"description": "當模型未指定起始/結束值時，Roo 讀取的行數。如果此數值小於檔案總行數，Roo 將產生程式碼定義的行號索引。特殊情況：-1 指示 Roo 讀取整個檔案（不建立索引），0 指示不讀取任何行並僅提供行索引以取得最小上下文。較低的值可最小化初始上下文使用，允許後續精確的行範圍讀取。明確指定起始/結束的請求不受此設定限制。 <0>了解更多</0>",
->>>>>>> a819b353
+			"description": "當模型未指定起始/結束值時，Kilo Code 讀取的行數。如果此數值小於檔案總行數，Kilo Code 將產生程式碼定義的行號索引。特殊情況：-1 指示 Kilo Code 讀取整個檔案（不建立索引），0 指示不讀取任何行並僅提供行索引以取得最小上下文。較低的值可最小化初始上下文使用，允許後續精確的行範圍讀取。明確指定起始/結束的請求不受此設定限制。 <0>了解更多</0>",
 			"lines": "行",
 			"always_full_read": "始終讀取整個檔案"
 		},
@@ -766,11 +740,7 @@
 		},
 		"PREVENT_FOCUS_DISRUPTION": {
 			"name": "背景編輯",
-<<<<<<< HEAD
-			"description": "啟用後可防止編輯器焦點中斷。檔案編輯會在背景進行，不會開啟 diff 檢視或搶奪焦點。您可以在 Kilo Code 進行變更時繼續不受干擾地工作。檔案可能會在不獲得焦點的情況下開啟以捕獲診斷，或保持完全關閉。"
-=======
-			"description": "啟用後可防止編輯器焦點中斷。檔案編輯會在背景進行，不會開啟 diff 檢視或搶奪焦點。您可以在 Roo 進行變更時繼續不受幹擾地工作。檔案可能會在不獲得焦點的情況下開啟以捕獲診斷，或保持完全關閉。"
->>>>>>> a819b353
+			"description": "啟用後可防止編輯器焦點中斷。檔案編輯會在背景進行，不會開啟 diff 檢視或搶奪焦點。您可以在 Kilo Code 進行變更時繼續不受幹擾地工作。檔案可能會在不獲得焦點的情況下開啟以捕獲診斷，或保持完全關閉。"
 		},
 		"ASSISTANT_MESSAGE_PARSER": {
 			"name": "使用全新訊息解析器",
