import {
	type ProviderName,
	type ApiConfiguration,
	type RouterModels,
	type ModelInfo,
	anthropicDefaultModelId,
	anthropicModels,
	bedrockDefaultModelId,
	bedrockModels,
	deepSeekDefaultModelId,
	deepSeekModels,
	geminiDefaultModelId,
	geminiModels,
	mistralDefaultModelId,
	mistralModels,
	openAiModelInfoSaneDefaults,
	openAiNativeDefaultModelId,
	openAiNativeModels,
	vertexDefaultModelId,
	vertexModels,
	xaiDefaultModelId,
	xaiModels,
	groqModels,
	groqDefaultModelId,
	chutesModels,
	chutesDefaultModelId,
	vscodeLlmModels,
	vscodeLlmDefaultModelId,
	openRouterDefaultModelId,
	requestyDefaultModelId,
	glamaDefaultModelId,
	unboundDefaultModelId,
	litellmDefaultModelId,
} from "@roo/shared/api"
import { useRouterModels } from "./useRouterModels"

export const useSelectedModel = (apiConfiguration?: ApiConfiguration) => {
	const { data: routerModels, isLoading, isError } = useRouterModels()
	const provider = apiConfiguration?.apiProvider || "anthropic"

<<<<<<< HEAD
	const { id, info } =
		apiConfiguration && routerModels
			? getSelectedModel({ provider, apiConfiguration, routerModels })
			: { id: anthropicDefaultModelId, info: undefined }
=======
function getSelectedModelId({ provider, apiConfiguration }: { provider: string; apiConfiguration: ApiConfiguration }) {
	switch (provider) {
		case "openrouter":
			return apiConfiguration.openRouterModelId ?? openRouterDefaultModelId
		case "requesty":
			return apiConfiguration.requestyModelId ?? requestyDefaultModelId
		case "glama":
			return apiConfiguration.glamaModelId ?? glamaDefaultModelId
		case "unbound":
			return apiConfiguration.unboundModelId ?? unboundDefaultModelId
		case "openai":
			return apiConfiguration.openAiModelId || ""
		case "ollama":
			return apiConfiguration.ollamaModelId || ""
		case "lmstudio":
			return apiConfiguration.lmStudioModelId || ""
		case "vscode-lm":
			return apiConfiguration?.vsCodeLmModelSelector
				? `${apiConfiguration.vsCodeLmModelSelector.vendor}/${apiConfiguration.vsCodeLmModelSelector.family}`
				: ""
		// kilocode_change begin
		case "kilocode":
			// backwards compatibility
			const displayModelId = {
				gemini25: "Gemini 2.5 Pro",
				gemini25flashpreview: "Gemini 2.5 Flash Preview",
				claude37: "Claude 3.7 Sonnet",
				gpt41: "GPT 4.1",
			}
			// if the kilocodeModel is not in the displayModelId use as is
			if (
				apiConfiguration.kilocodeModel &&
				Object.keys(displayModelId).includes(apiConfiguration.kilocodeModel)
			) {
				return displayModelId[apiConfiguration.kilocodeModel as keyof typeof displayModelId]
			}
			return apiConfiguration.kilocodeModel || ""
>>>>>>> b69a57e3

	return { provider, id, info, isLoading, isError }
}

function getSelectedModel({
	provider,
	apiConfiguration,
	routerModels,
}: {
	provider: ProviderName
	apiConfiguration: ApiConfiguration
	routerModels: RouterModels
}): { id: string; info: ModelInfo } {
	switch (provider) {
		case "openrouter": {
			const id = apiConfiguration.openRouterModelId ?? openRouterDefaultModelId
			const info = routerModels.openrouter[id]
			return info
				? { id, info }
				: { id: openRouterDefaultModelId, info: routerModels.openrouter[openRouterDefaultModelId] }
		}
		case "requesty": {
			const id = apiConfiguration.requestyModelId ?? requestyDefaultModelId
			const info = routerModels.requesty[id]
			return info
				? { id, info }
				: { id: requestyDefaultModelId, info: routerModels.requesty[requestyDefaultModelId] }
		}
		case "glama": {
			const id = apiConfiguration.glamaModelId ?? glamaDefaultModelId
			const info = routerModels.glama[id]
			return info ? { id, info } : { id: glamaDefaultModelId, info: routerModels.glama[glamaDefaultModelId] }
		}
		case "unbound": {
			const id = apiConfiguration.unboundModelId ?? unboundDefaultModelId
			const info = routerModels.unbound[id]
			return info
				? { id, info }
				: { id: unboundDefaultModelId, info: routerModels.unbound[unboundDefaultModelId] }
		}
		case "litellm": {
			const id = apiConfiguration.litellmModelId ?? litellmDefaultModelId
			const info = routerModels.litellm[id]
			return info
				? { id, info }
				: { id: litellmDefaultModelId, info: routerModels.litellm[litellmDefaultModelId] }
		}
		case "xai": {
			const id = apiConfiguration.apiModelId ?? xaiDefaultModelId
			const info = xaiModels[id as keyof typeof xaiModels]
			return info ? { id, info } : { id: xaiDefaultModelId, info: xaiModels[xaiDefaultModelId] }
		}
		case "groq": {
			const id = apiConfiguration.apiModelId ?? groqDefaultModelId
			const info = groqModels[id as keyof typeof groqModels]
			return info ? { id, info } : { id: groqDefaultModelId, info: groqModels[groqDefaultModelId] }
		}
		case "chutes": {
			const id = apiConfiguration.apiModelId ?? chutesDefaultModelId
			const info = chutesModels[id as keyof typeof chutesModels]
			return info ? { id, info } : { id: chutesDefaultModelId, info: chutesModels[chutesDefaultModelId] }
		}
		case "bedrock": {
			const id = apiConfiguration.apiModelId ?? bedrockDefaultModelId
			const info = bedrockModels[id as keyof typeof bedrockModels]

			// Special case for custom ARN.
			if (id === "custom-arn") {
				return {
					id,
					info: { maxTokens: 5000, contextWindow: 128_000, supportsPromptCache: false, supportsImages: true },
				}
			}

			return info ? { id, info } : { id: bedrockDefaultModelId, info: bedrockModels[bedrockDefaultModelId] }
		}
		case "vertex": {
			const id = apiConfiguration.apiModelId ?? vertexDefaultModelId
			const info = vertexModels[id as keyof typeof vertexModels]
			return info ? { id, info } : { id: vertexDefaultModelId, info: vertexModels[vertexDefaultModelId] }
		}
		case "gemini": {
			const id = apiConfiguration.apiModelId ?? geminiDefaultModelId
			const info = geminiModels[id as keyof typeof geminiModels]
			return info ? { id, info } : { id: geminiDefaultModelId, info: geminiModels[geminiDefaultModelId] }
		}
		case "deepseek": {
			const id = apiConfiguration.apiModelId ?? deepSeekDefaultModelId
			const info = deepSeekModels[id as keyof typeof deepSeekModels]
			return info ? { id, info } : { id: deepSeekDefaultModelId, info: deepSeekModels[deepSeekDefaultModelId] }
		}
		case "openai-native": {
			const id = apiConfiguration.apiModelId ?? openAiNativeDefaultModelId
			const info = openAiNativeModels[id as keyof typeof openAiNativeModels]
			return info
				? { id, info }
				: { id: openAiNativeDefaultModelId, info: openAiNativeModels[openAiNativeDefaultModelId] }
		}
		case "mistral": {
			const id = apiConfiguration.apiModelId ?? mistralDefaultModelId
			const info = mistralModels[id as keyof typeof mistralModels]
			return info ? { id, info } : { id: mistralDefaultModelId, info: mistralModels[mistralDefaultModelId] }
		}
		case "openai": {
			const id = apiConfiguration.openAiModelId ?? ""
			const info = apiConfiguration?.openAiCustomModelInfo ?? openAiModelInfoSaneDefaults
			return { id, info }
		}
		case "ollama": {
			const id = apiConfiguration.ollamaModelId ?? ""
			const info = openAiModelInfoSaneDefaults
			return { id, info }
		}
		case "lmstudio": {
			const id = apiConfiguration.lmStudioModelId ?? ""
			const info = openAiModelInfoSaneDefaults
			return { id, info }
		}
		case "vscode-lm": {
			const id = apiConfiguration?.vsCodeLmModelSelector
				? `${apiConfiguration.vsCodeLmModelSelector.vendor}/${apiConfiguration.vsCodeLmModelSelector.family}`
				: vscodeLlmDefaultModelId
			const modelFamily = apiConfiguration?.vsCodeLmModelSelector?.family ?? vscodeLlmDefaultModelId
			const info = vscodeLlmModels[modelFamily as keyof typeof vscodeLlmModels]
			return { id, info: { ...openAiModelInfoSaneDefaults, ...info, supportsImages: false } } // VSCode LM API currently doesn't support images.
		}
		// kilocode_change begin
		case "kilocode": {
			const displayModelId = {
				gemini25: "Gemini 2.5 Pro",
				gemini25flashpreview: "Gemini 2.5 Flash Preview",
				claude37: "Claude 3.7 Sonnet",
				gpt41: "GPT 4.1",
			}
			const id = displayModelId[apiConfiguration?.kilocodeModel ?? "claude37"]

<<<<<<< HEAD
			const displayConfigs = {
				gemini25: kilocodeOpenrouterModels["google/gemini-2.5-pro-preview-03-25"],
				gemini25flashpreview: kilocodeOpenrouterModels["google/gemini-2.5-flash-preview"],
				claude37: anthropicModels["claude-3-7-sonnet-20250219"],
				gpt41: kilocodeOpenrouterModels["openai/gpt-4.1"],
=======
		// kilocode_change begin
		case "kilocode":
			// Use the fetched models from routerModels
			if (routerModels?.["kilocode-openrouter"] && apiConfiguration?.kilocodeModel) {
				// Find the model in the fetched models
				const modelEntries = Object.entries(routerModels["kilocode-openrouter"])

				// Try to find a model with a matching ID or name
				for (const [modelId, modelInfo] of modelEntries) {
					if (modelId.toLowerCase().includes(apiConfiguration.kilocodeModel.toLowerCase())) {
						return modelInfo
					}
				}
>>>>>>> b69a57e3
			}
			const info = displayConfigs[apiConfiguration?.kilocodeModel ?? "claude37"]

<<<<<<< HEAD
			return { id, info }
		}
=======
			// Fallback to anthropic model if no match found
			return anthropicModels["claude-3-7-sonnet-20250219"]
>>>>>>> b69a57e3
		// kilocode_change end

		// case "anthropic":
		// case "human-relay":
		// case "fake-ai":
		default: {
			const id = apiConfiguration.apiModelId ?? anthropicDefaultModelId
			const info = anthropicModels[id as keyof typeof anthropicModels]
			return info ? { id, info } : { id: anthropicDefaultModelId, info: anthropicModels[anthropicDefaultModelId] }
		}
	}
}<|MERGE_RESOLUTION|>--- conflicted
+++ resolved
@@ -32,56 +32,17 @@
 	unboundDefaultModelId,
 	litellmDefaultModelId,
 } from "@roo/shared/api"
+
 import { useRouterModels } from "./useRouterModels"
 
 export const useSelectedModel = (apiConfiguration?: ApiConfiguration) => {
 	const { data: routerModels, isLoading, isError } = useRouterModels()
 	const provider = apiConfiguration?.apiProvider || "anthropic"
 
-<<<<<<< HEAD
 	const { id, info } =
 		apiConfiguration && routerModels
 			? getSelectedModel({ provider, apiConfiguration, routerModels })
 			: { id: anthropicDefaultModelId, info: undefined }
-=======
-function getSelectedModelId({ provider, apiConfiguration }: { provider: string; apiConfiguration: ApiConfiguration }) {
-	switch (provider) {
-		case "openrouter":
-			return apiConfiguration.openRouterModelId ?? openRouterDefaultModelId
-		case "requesty":
-			return apiConfiguration.requestyModelId ?? requestyDefaultModelId
-		case "glama":
-			return apiConfiguration.glamaModelId ?? glamaDefaultModelId
-		case "unbound":
-			return apiConfiguration.unboundModelId ?? unboundDefaultModelId
-		case "openai":
-			return apiConfiguration.openAiModelId || ""
-		case "ollama":
-			return apiConfiguration.ollamaModelId || ""
-		case "lmstudio":
-			return apiConfiguration.lmStudioModelId || ""
-		case "vscode-lm":
-			return apiConfiguration?.vsCodeLmModelSelector
-				? `${apiConfiguration.vsCodeLmModelSelector.vendor}/${apiConfiguration.vsCodeLmModelSelector.family}`
-				: ""
-		// kilocode_change begin
-		case "kilocode":
-			// backwards compatibility
-			const displayModelId = {
-				gemini25: "Gemini 2.5 Pro",
-				gemini25flashpreview: "Gemini 2.5 Flash Preview",
-				claude37: "Claude 3.7 Sonnet",
-				gpt41: "GPT 4.1",
-			}
-			// if the kilocodeModel is not in the displayModelId use as is
-			if (
-				apiConfiguration.kilocodeModel &&
-				Object.keys(displayModelId).includes(apiConfiguration.kilocodeModel)
-			) {
-				return displayModelId[apiConfiguration.kilocodeModel as keyof typeof displayModelId]
-			}
-			return apiConfiguration.kilocodeModel || ""
->>>>>>> b69a57e3
 
 	return { provider, id, info, isLoading, isError }
 }
@@ -216,17 +177,8 @@
 				claude37: "Claude 3.7 Sonnet",
 				gpt41: "GPT 4.1",
 			}
-			const id = displayModelId[apiConfiguration?.kilocodeModel ?? "claude37"]
-
-<<<<<<< HEAD
-			const displayConfigs = {
-				gemini25: kilocodeOpenrouterModels["google/gemini-2.5-pro-preview-03-25"],
-				gemini25flashpreview: kilocodeOpenrouterModels["google/gemini-2.5-flash-preview"],
-				claude37: anthropicModels["claude-3-7-sonnet-20250219"],
-				gpt41: kilocodeOpenrouterModels["openai/gpt-4.1"],
-=======
-		// kilocode_change begin
-		case "kilocode":
+			const id = displayModelId[(apiConfiguration?.kilocodeModel as keyof typeof displayModelId) ?? "claude37"]
+
 			// Use the fetched models from routerModels
 			if (routerModels?.["kilocode-openrouter"] && apiConfiguration?.kilocodeModel) {
 				// Find the model in the fetched models
@@ -235,20 +187,14 @@
 				// Try to find a model with a matching ID or name
 				for (const [modelId, modelInfo] of modelEntries) {
 					if (modelId.toLowerCase().includes(apiConfiguration.kilocodeModel.toLowerCase())) {
-						return modelInfo
+						return { id, info: modelInfo }
 					}
 				}
->>>>>>> b69a57e3
 			}
-			const info = displayConfigs[apiConfiguration?.kilocodeModel ?? "claude37"]
-
-<<<<<<< HEAD
-			return { id, info }
-		}
-=======
+
 			// Fallback to anthropic model if no match found
-			return anthropicModels["claude-3-7-sonnet-20250219"]
->>>>>>> b69a57e3
+			return { id, info: anthropicModels["claude-3-7-sonnet-20250219"] }
+		}
 		// kilocode_change end
 
 		// case "anthropic":
