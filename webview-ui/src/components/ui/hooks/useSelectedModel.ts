import {
	type ProviderName,
	type ProviderSettings,
	type ModelInfo,
	anthropicDefaultModelId,
	anthropicModels,
	bedrockDefaultModelId,
	bedrockModels,
	deepSeekDefaultModelId,
	deepSeekModels,
	geminiDefaultModelId,
	geminiModels,
	geminiCliDefaultModelId,
	geminiCliModels,
	mistralDefaultModelId,
	mistralModels,
	openAiModelInfoSaneDefaults,
	openAiNativeDefaultModelId,
	openAiNativeModels,
	vertexDefaultModelId,
	vertexModels,
	xaiDefaultModelId,
	xaiModels,
	groqModels,
	groqDefaultModelId,
	chutesModels,
	chutesDefaultModelId,
	vscodeLlmModels,
	vscodeLlmDefaultModelId,
	openRouterDefaultModelId,
	requestyDefaultModelId,
	glamaDefaultModelId,
	unboundDefaultModelId,
	litellmDefaultModelId,
	claudeCodeDefaultModelId,
	claudeCodeModels,
} from "@roo-code/types"

import { cerebrasModels, cerebrasDefaultModelId } from "@roo/api" // kilocode_change

import type { RouterModels } from "@roo/api"

import { useRouterModels } from "./useRouterModels"
import { useOpenRouterModelProviders } from "./useOpenRouterModelProviders"

export const useSelectedModel = (apiConfiguration?: ProviderSettings) => {
	const provider = apiConfiguration?.apiProvider || "anthropic"
	const openRouterModelId = provider === "openrouter" ? apiConfiguration?.openRouterModelId : undefined

	// kilocode_change start openRouterBaseUrl, apiKey
	const routerModels = useRouterModels({
		openRouterBaseUrl: apiConfiguration?.openRouterBaseUrl,
		openRouterApiKey: apiConfiguration?.apiKey,
	})
	const openRouterModelProviders = useOpenRouterModelProviders(
		openRouterModelId,
		apiConfiguration?.openRouterBaseUrl,
		apiConfiguration?.apiKey,
	)
	// kilocode_change end

	const { id, info } =
		apiConfiguration &&
		typeof routerModels.data !== "undefined" &&
		typeof openRouterModelProviders.data !== "undefined"
			? getSelectedModel({
					provider,
					apiConfiguration,
					routerModels: routerModels.data,
					openRouterModelProviders: openRouterModelProviders.data,
				})
			: { id: anthropicDefaultModelId, info: undefined }

	return {
		provider,
		id,
		info,
		isLoading: routerModels.isLoading || openRouterModelProviders.isLoading,
		isError: routerModels.isError || openRouterModelProviders.isError,
	}
}

function getSelectedModel({
	provider,
	apiConfiguration,
	routerModels,
	openRouterModelProviders,
}: {
	provider: ProviderName
	apiConfiguration: ProviderSettings
	routerModels: RouterModels
	openRouterModelProviders: Record<string, ModelInfo>
}): { id: string; info: ModelInfo | undefined } {
	// the `undefined` case are used to show the invalid selection to prevent
	// users from seeing the default model if their selection is invalid
	// this gives a better UX than showing the default model
	switch (provider) {
		case "openrouter": {
			const id = apiConfiguration.openRouterModelId ?? openRouterDefaultModelId
			let info = routerModels.openrouter[id]
			const specificProvider = apiConfiguration.openRouterSpecificProvider

			if (specificProvider && openRouterModelProviders[specificProvider]) {
				// Overwrite the info with the specific provider info. Some
				// fields are missing the model info for `openRouterModelProviders`
				// so we need to merge the two.
				info = info
					? { ...info, ...openRouterModelProviders[specificProvider] }
					: openRouterModelProviders[specificProvider]
			}

			return { id, info }
		}
		case "requesty": {
			const id = apiConfiguration.requestyModelId ?? requestyDefaultModelId
			const info = routerModels.requesty[id]
			return { id, info }
		}
		case "glama": {
			const id = apiConfiguration.glamaModelId ?? glamaDefaultModelId
			const info = routerModels.glama[id]
			return { id, info }
		}
		case "unbound": {
			const id = apiConfiguration.unboundModelId ?? unboundDefaultModelId
			const info = routerModels.unbound[id]
			return { id, info }
		}
		case "litellm": {
			const id = apiConfiguration.litellmModelId ?? litellmDefaultModelId
			const info = routerModels.litellm[id]
			return { id, info }
		}
		case "xai": {
			const id = apiConfiguration.apiModelId ?? xaiDefaultModelId
			const info = xaiModels[id as keyof typeof xaiModels]
			return info ? { id, info } : { id, info: undefined }
		}
		case "groq": {
			const id = apiConfiguration.apiModelId ?? groqDefaultModelId
			const info = groqModels[id as keyof typeof groqModels]
			return { id, info }
		}
		case "chutes": {
			const id = apiConfiguration.apiModelId ?? chutesDefaultModelId
			const info = chutesModels[id as keyof typeof chutesModels]
			return { id, info }
		}
		// kilocode_change start
		case "cerebras": {
			const id = apiConfiguration.apiModelId ?? cerebrasDefaultModelId
			const info = cerebrasModels[id as keyof typeof cerebrasModels]
			return info ? { id, info } : { id: cerebrasDefaultModelId, info: cerebrasModels[cerebrasDefaultModelId] }
		} // kilocode_change end
		case "bedrock": {
			const id = apiConfiguration.apiModelId ?? bedrockDefaultModelId
			const info = bedrockModels[id as keyof typeof bedrockModels]

			// Special case for custom ARN.
			if (id === "custom-arn") {
				return {
					id,
					info: { maxTokens: 5000, contextWindow: 128_000, supportsPromptCache: false, supportsImages: true },
				}
			}

			return { id, info }
		}
		case "vertex": {
			const id = apiConfiguration.apiModelId ?? vertexDefaultModelId
			const info = vertexModels[id as keyof typeof vertexModels]
			return { id, info }
		}
		case "gemini": {
			const id = apiConfiguration.apiModelId ?? geminiDefaultModelId
			const info = geminiModels[id as keyof typeof geminiModels]
			return { id, info }
		}
		case "gemini-cli": {
			const id = apiConfiguration.apiModelId ?? geminiCliDefaultModelId
			const info = geminiCliModels[id as keyof typeof geminiCliModels]
			return { id, info }
		}
		case "deepseek": {
			const id = apiConfiguration.apiModelId ?? deepSeekDefaultModelId
			const info = deepSeekModels[id as keyof typeof deepSeekModels]
			return { id, info }
		}
		case "openai-native": {
			const id = apiConfiguration.apiModelId ?? openAiNativeDefaultModelId
			const info = openAiNativeModels[id as keyof typeof openAiNativeModels]
			return { id, info }
		}
		case "mistral": {
			const id = apiConfiguration.apiModelId ?? mistralDefaultModelId
			const info = mistralModels[id as keyof typeof mistralModels]
			return { id, info }
		}
		case "openai": {
			const id = apiConfiguration.openAiModelId ?? ""
			const info = apiConfiguration?.openAiCustomModelInfo ?? openAiModelInfoSaneDefaults
			return { id, info }
		}
		case "ollama": {
			const id = apiConfiguration.ollamaModelId ?? ""
			const info = routerModels.ollama && routerModels.ollama[id]
			return {
				id,
				info: info || undefined,
			}
		}
		case "lmstudio": {
			const id = apiConfiguration.lmStudioModelId ?? ""
			const info = routerModels.lmstudio && routerModels.lmstudio[id]
			return {
				id,
				info: info || undefined,
			}
		}
		case "vscode-lm": {
			const id = apiConfiguration?.vsCodeLmModelSelector
				? `${apiConfiguration.vsCodeLmModelSelector.vendor}/${apiConfiguration.vsCodeLmModelSelector.family}`
				: vscodeLlmDefaultModelId
			const modelFamily = apiConfiguration?.vsCodeLmModelSelector?.family ?? vscodeLlmDefaultModelId
			const info = vscodeLlmModels[modelFamily as keyof typeof vscodeLlmModels]
			return { id, info: { ...openAiModelInfoSaneDefaults, ...info, supportsImages: false } } // VSCode LM API currently doesn't support images.
		}
<<<<<<< HEAD
		// kilocode_change begin
		case "kilocode": {
			// Use the fetched models from routerModels
			if (routerModels["kilocode-openrouter"] && apiConfiguration.kilocodeModel) {
				// Find the model in the fetched models
				const modelEntries = Object.entries(routerModels["kilocode-openrouter"])

				const selectedModelId = apiConfiguration.kilocodeModel.toLowerCase()

				// Prefer exact match
				const selectedModel =
					modelEntries.find((model) => model[0].toLowerCase() === selectedModelId) ??
					modelEntries.find((model) => model[0].toLowerCase().includes(selectedModelId))

				if (selectedModel) {
					return { id: selectedModel[0], info: selectedModel[1] }
				}
			}

			// Fallback to anthropic model if no match found
			return { id: "Claude 3.7 Sonnet", info: anthropicModels["claude-3-7-sonnet-20250219"] }
		}
		// kilocode_change end

=======
		case "claude-code": {
			// Claude Code models extend anthropic models but with images and prompt caching disabled
			const id = apiConfiguration.apiModelId ?? claudeCodeDefaultModelId
			const info = claudeCodeModels[id as keyof typeof claudeCodeModels]
			return { id, info: { ...openAiModelInfoSaneDefaults, ...info } }
		}
>>>>>>> db07ff56
		// case "anthropic":
		// case "human-relay":
		// case "fake-ai":
		default: {
			const id = apiConfiguration.apiModelId ?? anthropicDefaultModelId
			const info = anthropicModels[id as keyof typeof anthropicModels]
			return { id, info }
		}
	}
}<|MERGE_RESOLUTION|>--- conflicted
+++ resolved
@@ -225,7 +225,6 @@
 			const info = vscodeLlmModels[modelFamily as keyof typeof vscodeLlmModels]
 			return { id, info: { ...openAiModelInfoSaneDefaults, ...info, supportsImages: false } } // VSCode LM API currently doesn't support images.
 		}
-<<<<<<< HEAD
 		// kilocode_change begin
 		case "kilocode": {
 			// Use the fetched models from routerModels
@@ -250,14 +249,12 @@
 		}
 		// kilocode_change end
 
-=======
 		case "claude-code": {
 			// Claude Code models extend anthropic models but with images and prompt caching disabled
 			const id = apiConfiguration.apiModelId ?? claudeCodeDefaultModelId
 			const info = claudeCodeModels[id as keyof typeof claudeCodeModels]
 			return { id, info: { ...openAiModelInfoSaneDefaults, ...info } }
 		}
->>>>>>> db07ff56
 		// case "anthropic":
 		// case "human-relay":
 		// case "fake-ai":
