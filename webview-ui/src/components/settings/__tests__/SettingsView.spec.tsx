--- conflicted
+++ resolved
@@ -170,9 +170,7 @@
 	),
 	SelectTrigger: ({ children }: any) => <div data-testid="select-trigger">{children}</div>,
 	SelectValue: ({ placeholder }: any) => <div data-testid="select-value">{placeholder}</div>,
-<<<<<<< HEAD
-	SelectSeparator: () => <div data-testid="select-separator" />,
-=======
+	SelectSeparator: () => <div data-testid="select-separator" />, // kilocode_change
 	SearchableSelect: ({ value, onValueChange, options, placeholder }: any) => (
 		<select value={value} onChange={(e) => onValueChange(e.target.value)} data-testid="searchable-select">
 			{placeholder && <option value="">{placeholder}</option>}
@@ -183,7 +181,6 @@
 			))}
 		</select>
 	),
->>>>>>> 39ab0067
 	AlertDialog: ({ children, open }: any) => (
 		<div data-testid="alert-dialog" data-open={open}>
 			{children}
