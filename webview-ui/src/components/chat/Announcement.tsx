--- conflicted
+++ resolved
@@ -100,37 +100,5 @@
 	)
 }
 
-<<<<<<< HEAD
-const DiscordLink = () => (
-	<VSCodeLink
-		href="https://discord.gg/roocode"
-		onClick={(e) => {
-			e.preventDefault()
-			window.postMessage(
-				{ type: "action", action: "openExternal", data: { url: "https://discord.gg/roocode" } },
-				"*",
-			)
-		}}>
-		Discord
-	</VSCodeLink>
-)
-
-const RedditLink = () => (
-	<VSCodeLink
-		href="https://reddit.com/r/kilocode"
-		onClick={(e) => {
-			e.preventDefault()
-			window.postMessage(
-				{ type: "action", action: "openExternal", data: { url: "https://reddit.com/r/kilocode" } },
-				"*",
-			)
-		}}>
-		Reddit
-	</VSCodeLink>
-)
-
 export default memo(Announcement)
-// kilocode_change: file unused, no need to touch anything
-=======
-export default memo(Announcement)
->>>>>>> 81cba186
+// kilocode_change: file unused, no need to touch anything