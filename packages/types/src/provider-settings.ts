import { z } from "zod"

import { keysOf } from "./type-fu.js"
import { reasoningEffortsSchema, modelInfoSchema } from "./model.js"
import { codebaseIndexProviderSchema } from "./codebase-index.js"

/**
 * ProviderName
 */

export const providerNames = [
	"anthropic",
	"glama",
	"openrouter",
	"bedrock",
	"vertex",
	"openai",
	"ollama",
	"vscode-lm",
	"lmstudio",
	"gemini",
	"openai-native",
	"mistral",
	"deepseek",
	"unbound",
	"requesty",
	"human-relay",
	"fake-ai",
	"xai",
	"groq",
	"chutes",
	"litellm",
	"fireworks", // kilocode_change
	"kilocode", // kilocode_change
] as const

export const providerNamesSchema = z.enum(providerNames)

export type ProviderName = z.infer<typeof providerNamesSchema>

/**
 * ProviderSettingsEntry
 */

export const providerSettingsEntrySchema = z.object({
	id: z.string(),
	name: z.string(),
	apiProvider: providerNamesSchema.optional(),
})

export type ProviderSettingsEntry = z.infer<typeof providerSettingsEntrySchema>

/**
 * ProviderSettings
 */

const baseProviderSettingsSchema = z.object({
	includeMaxTokens: z.boolean().optional(),
	diffEnabled: z.boolean().optional(),
	fuzzyMatchThreshold: z.number().optional(),
	modelTemperature: z.number().nullish(),
	rateLimitSeconds: z.number().optional(),

	// Model reasoning.
	enableReasoningEffort: z.boolean().optional(),
	reasoningEffort: reasoningEffortsSchema.optional(),
	modelMaxTokens: z.number().optional(),
	modelMaxThinkingTokens: z.number().optional(),

	// // kilocode_change start
	// kilocodeToken: z.string().optional(),
	// kilocodeModel: z.string().optional(),
	// fireworksModelId: z.string().optional(),
	// fireworksApiKey: z.string().optional(),
	// // kilocode_change end
})

// Several of the providers share common model config properties.
const apiModelIdProviderModelSchema = baseProviderSettingsSchema.extend({
	apiModelId: z.string().optional(),
})

const anthropicSchema = apiModelIdProviderModelSchema.extend({
	apiKey: z.string().optional(),
	anthropicBaseUrl: z.string().optional(),
	anthropicUseAuthToken: z.boolean().optional(),
})

const glamaSchema = baseProviderSettingsSchema.extend({
	glamaModelId: z.string().optional(),
	glamaApiKey: z.string().optional(),
})

const openRouterSchema = baseProviderSettingsSchema.extend({
	openRouterApiKey: z.string().optional(),
	openRouterModelId: z.string().optional(),
	openRouterBaseUrl: z.string().optional(),
	openRouterSpecificProvider: z.string().optional(),
	openRouterUseMiddleOutTransform: z.boolean().optional(),
})

const bedrockSchema = apiModelIdProviderModelSchema.extend({
	awsAccessKey: z.string().optional(),
	awsSecretKey: z.string().optional(),
	awsSessionToken: z.string().optional(),
	awsRegion: z.string().optional(),
	awsUseCrossRegionInference: z.boolean().optional(),
	awsUsePromptCache: z.boolean().optional(),
	awsProfile: z.string().optional(),
	awsUseProfile: z.boolean().optional(),
	awsCustomArn: z.string().optional(),
	awsModelContextWindow: z.number().optional(),
	awsBedrockEndpointEnabled: z.boolean().optional(),
	awsBedrockEndpoint: z.string().optional(),
})

const vertexSchema = apiModelIdProviderModelSchema.extend({
	vertexKeyFile: z.string().optional(),
	vertexJsonCredentials: z.string().optional(),
	vertexProjectId: z.string().optional(),
	vertexRegion: z.string().optional(),
})

const openAiSchema = baseProviderSettingsSchema.extend({
	openAiBaseUrl: z.string().optional(),
	openAiApiKey: z.string().optional(),
	openAiLegacyFormat: z.boolean().optional(),
	openAiR1FormatEnabled: z.boolean().optional(),
	openAiModelId: z.string().optional(),
	openAiCustomModelInfo: modelInfoSchema.nullish(),
	openAiUseAzure: z.boolean().optional(),
	azureApiVersion: z.string().optional(),
	openAiStreamingEnabled: z.boolean().optional(),
	openAiHostHeader: z.string().optional(), // Keep temporarily for backward compatibility during migration.
	openAiHeaders: z.record(z.string(), z.string()).optional(),
})

const ollamaSchema = baseProviderSettingsSchema.extend({
	ollamaModelId: z.string().optional(),
	ollamaBaseUrl: z.string().optional(),
})

const vsCodeLmSchema = baseProviderSettingsSchema.extend({
	vsCodeLmModelSelector: z
		.object({
			vendor: z.string().optional(),
			family: z.string().optional(),
			version: z.string().optional(),
			id: z.string().optional(),
		})
		.optional(),
})

const lmStudioSchema = baseProviderSettingsSchema.extend({
	lmStudioModelId: z.string().optional(),
	lmStudioBaseUrl: z.string().optional(),
	lmStudioDraftModelId: z.string().optional(),
	lmStudioSpeculativeDecodingEnabled: z.boolean().optional(),
})

const geminiSchema = apiModelIdProviderModelSchema.extend({
	geminiApiKey: z.string().optional(),
	googleGeminiBaseUrl: z.string().optional(),
})

const openAiNativeSchema = apiModelIdProviderModelSchema.extend({
	openAiNativeApiKey: z.string().optional(),
	openAiNativeBaseUrl: z.string().optional(),
})

const mistralSchema = apiModelIdProviderModelSchema.extend({
	mistralApiKey: z.string().optional(),
	mistralCodestralUrl: z.string().optional(),
})

const deepSeekSchema = apiModelIdProviderModelSchema.extend({
	deepSeekBaseUrl: z.string().optional(),
	deepSeekApiKey: z.string().optional(),
})

const unboundSchema = baseProviderSettingsSchema.extend({
	unboundApiKey: z.string().optional(),
	unboundModelId: z.string().optional(),
})

const requestySchema = baseProviderSettingsSchema.extend({
	requestyApiKey: z.string().optional(),
	requestyModelId: z.string().optional(),
})

const humanRelaySchema = baseProviderSettingsSchema

const fakeAiSchema = baseProviderSettingsSchema.extend({
	fakeAi: z.unknown().optional(),
})

const xaiSchema = apiModelIdProviderModelSchema.extend({
	xaiApiKey: z.string().optional(),
})

const groqSchema = apiModelIdProviderModelSchema.extend({
	groqApiKey: z.string().optional(),
})

const chutesSchema = apiModelIdProviderModelSchema.extend({
	chutesApiKey: z.string().optional(),
})

const litellmSchema = baseProviderSettingsSchema.extend({
	litellmBaseUrl: z.string().optional(),
	litellmApiKey: z.string().optional(),
	litellmModelId: z.string().optional(),
})

// kilocode_change start
const kilocodeSchema = baseProviderSettingsSchema.extend({
	kilocodeToken: z.string().optional(),
	kilocodeModel: z.string().optional(),
})

const fireworksSchema = baseProviderSettingsSchema.extend({
	fireworksModelId: z.string().optional(),
	fireworksApiKey: z.string().optional(),
})
// kilocode_change end

const defaultSchema = z.object({
	apiProvider: z.undefined(),
})

export const providerSettingsSchemaDiscriminated = z.discriminatedUnion("apiProvider", [
	anthropicSchema.merge(z.object({ apiProvider: z.literal("anthropic") })),
	glamaSchema.merge(z.object({ apiProvider: z.literal("glama") })),
	openRouterSchema.merge(z.object({ apiProvider: z.literal("openrouter") })),
	bedrockSchema.merge(z.object({ apiProvider: z.literal("bedrock") })),
	vertexSchema.merge(z.object({ apiProvider: z.literal("vertex") })),
	openAiSchema.merge(z.object({ apiProvider: z.literal("openai") })),
	ollamaSchema.merge(z.object({ apiProvider: z.literal("ollama") })),
	vsCodeLmSchema.merge(z.object({ apiProvider: z.literal("vscode-lm") })),
	lmStudioSchema.merge(z.object({ apiProvider: z.literal("lmstudio") })),
	geminiSchema.merge(z.object({ apiProvider: z.literal("gemini") })),
	openAiNativeSchema.merge(z.object({ apiProvider: z.literal("openai-native") })),
	mistralSchema.merge(z.object({ apiProvider: z.literal("mistral") })),
	deepSeekSchema.merge(z.object({ apiProvider: z.literal("deepseek") })),
	unboundSchema.merge(z.object({ apiProvider: z.literal("unbound") })),
	requestySchema.merge(z.object({ apiProvider: z.literal("requesty") })),
	humanRelaySchema.merge(z.object({ apiProvider: z.literal("human-relay") })),
	fakeAiSchema.merge(z.object({ apiProvider: z.literal("fake-ai") })),
	xaiSchema.merge(z.object({ apiProvider: z.literal("xai") })),
	groqSchema.merge(z.object({ apiProvider: z.literal("groq") })),
	chutesSchema.merge(z.object({ apiProvider: z.literal("chutes") })),
	litellmSchema.merge(z.object({ apiProvider: z.literal("litellm") })),
	kilocodeSchema.merge(z.object({ apiProvider: z.literal("kilocode") })), // kilocode_change
	fireworksSchema.merge(z.object({ apiProvider: z.literal("fireworks") })), // kilocode_change
	defaultSchema,
])

export const providerSettingsSchema = z.object({
	apiProvider: providerNamesSchema.optional(),
	...anthropicSchema.shape,
	...glamaSchema.shape,
	...openRouterSchema.shape,
	...bedrockSchema.shape,
	...vertexSchema.shape,
	...openAiSchema.shape,
	...ollamaSchema.shape,
	...vsCodeLmSchema.shape,
	...lmStudioSchema.shape,
	...geminiSchema.shape,
	...openAiNativeSchema.shape,
	...mistralSchema.shape,
	...deepSeekSchema.shape,
	...unboundSchema.shape,
	...requestySchema.shape,
	...humanRelaySchema.shape,
	...fakeAiSchema.shape,
	...xaiSchema.shape,
	...groqSchema.shape,
	...chutesSchema.shape,
	...litellmSchema.shape,
	...codebaseIndexProviderSchema.shape,
	...kilocodeSchema.shape, // kilocode_change
	...fireworksSchema.shape, // kilocode_change
})

export type ProviderSettings = z.infer<typeof providerSettingsSchema>

export const PROVIDER_SETTINGS_KEYS = keysOf<ProviderSettings>()([
	"apiProvider",
	// Anthropic
	"apiModelId",
	"apiKey",
	"anthropicBaseUrl",
	"anthropicUseAuthToken",
	// Glama
	"glamaModelId",
	"glamaApiKey",
	// OpenRouter
	"openRouterApiKey",
	"openRouterModelId",
	"openRouterBaseUrl",
	"openRouterSpecificProvider",
	"openRouterUseMiddleOutTransform",
	// Amazon Bedrock
	"awsAccessKey",
	"awsSecretKey",
	"awsSessionToken",
	"awsRegion",
	"awsUseCrossRegionInference",
	"awsUsePromptCache",
	"awsProfile",
	"awsUseProfile",
	"awsCustomArn",
	"awsModelContextWindow",
	"awsBedrockEndpointEnabled",
	"awsBedrockEndpoint",
	// Google Vertex
	"vertexKeyFile",
	"vertexJsonCredentials",
	"vertexProjectId",
	"vertexRegion",
	// OpenAI
	"openAiBaseUrl",
	"openAiApiKey",
	"openAiLegacyFormat",
	"openAiR1FormatEnabled",
	"openAiModelId",
	"openAiCustomModelInfo",
	"openAiUseAzure",
	"azureApiVersion",
	"openAiStreamingEnabled",
	"openAiHostHeader", // Keep temporarily for backward compatibility during migration.
	"openAiHeaders",
	// Ollama
	"ollamaModelId",
	"ollamaBaseUrl",
	// VS Code LM
	"vsCodeLmModelSelector",
	"lmStudioModelId",
	"lmStudioBaseUrl",
	"lmStudioDraftModelId",
	"lmStudioSpeculativeDecodingEnabled",
	// Gemini
	"geminiApiKey",
	"googleGeminiBaseUrl",
	// OpenAI Native
	"openAiNativeApiKey",
	"openAiNativeBaseUrl",
	// Mistral
	"mistralApiKey",
	"mistralCodestralUrl",
	// DeepSeek
	"deepSeekBaseUrl",
	"deepSeekApiKey",
	// Unbound
	"unboundApiKey",
	"unboundModelId",
	// Requesty
	"requestyApiKey",
	"requestyModelId",
	// Code Index
	"codeIndexOpenAiKey",
	"codeIndexQdrantApiKey",
	"codebaseIndexOpenAiCompatibleBaseUrl",
	"codebaseIndexOpenAiCompatibleApiKey",
	"codebaseIndexOpenAiCompatibleModelDimension",
	// Reasoning
	"enableReasoningEffort",
	"reasoningEffort",
	"modelMaxTokens",
	"modelMaxThinkingTokens",
	// Generic
	"includeMaxTokens",
	"diffEnabled",
	"fuzzyMatchThreshold",
	"modelTemperature",
	"rateLimitSeconds",
	// Fake AI
	"fakeAi",
	// X.AI (Grok)
	"xaiApiKey",
	// Groq
	"groqApiKey",
	// Chutes AI
	"chutesApiKey",
	// LiteLLM
	"litellmBaseUrl",
	"litellmApiKey",
	"litellmModelId",
<<<<<<< HEAD
	"fireworksApiKey", // kilocode_change
	"fireworksModelId", // kilocode_change
	"kilocodeToken", // kilocode_change
	"kilocodeModel", // kilocode_change
])
=======
])

export const MODEL_ID_KEYS: Partial<keyof ProviderSettings>[] = [
	"apiModelId",
	"glamaModelId",
	"openRouterModelId",
	"openAiModelId",
	"ollamaModelId",
	"lmStudioModelId",
	"lmStudioDraftModelId",
	"unboundModelId",
	"requestyModelId",
	"litellmModelId",
]

export const getModelId = (settings: ProviderSettings): string | undefined => {
	const modelIdKey = MODEL_ID_KEYS.find((key) => settings[key])
	return modelIdKey ? (settings[modelIdKey] as string) : undefined
}
>>>>>>> 9b6d764f
<|MERGE_RESOLUTION|>--- conflicted
+++ resolved
@@ -387,13 +387,10 @@
 	"litellmBaseUrl",
 	"litellmApiKey",
 	"litellmModelId",
-<<<<<<< HEAD
 	"fireworksApiKey", // kilocode_change
 	"fireworksModelId", // kilocode_change
 	"kilocodeToken", // kilocode_change
 	"kilocodeModel", // kilocode_change
-])
-=======
 ])
 
 export const MODEL_ID_KEYS: Partial<keyof ProviderSettings>[] = [
@@ -412,5 +409,4 @@
 export const getModelId = (settings: ProviderSettings): string | undefined => {
 	const modelIdKey = MODEL_ID_KEYS.find((key) => settings[key])
 	return modelIdKey ? (settings[modelIdKey] as string) : undefined
-}
->>>>>>> 9b6d764f
+}